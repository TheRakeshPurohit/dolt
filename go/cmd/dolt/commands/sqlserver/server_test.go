--- conflicted
+++ resolved
@@ -516,14 +516,14 @@
 }
 
 func TestPortSystemVariable(t *testing.T) {
-<<<<<<< HEAD
-    ctx := context.Background()
-
-    dEnv, err := sqle.CreateEnvWithSeedData()
-    require.NoError(t, err)
-    defer func() {
-        assert.NoError(t, dEnv.DoltDB(ctx).Close())
-    }()
+	ctx := context.Background()
+
+	dEnv, err := sqle.CreateEnvWithSeedData()
+	require.NoError(t, err)
+	defer func() {
+		assert.NoError(t, dEnv.DoltDB(ctx).Close())
+	}()
+
 
     // Pick an ephemeral free port for this test
     listenPort, err := findEmptyPort()
@@ -542,53 +542,6 @@
     err = sc.WaitForStart()
     require.NoError(t, err)
 
-    conn, err := dbr.Open("mysql", servercfg.ConnectionString(serverConfig, "dolt"), nil)
-    require.NoError(t, err)
-    defer conn.Close()
-    sess := conn.NewSession(nil)
-
-    // Verify @@port
-    var portVal []struct {
-        Value int `db:"@@port"`
-    }
-    _, err = sess.SelectBySql("SELECT @@port").LoadContext(ctx, &portVal)
-    require.NoError(t, err)
-    require.Len(t, portVal, 1)
-    assert.Equal(t, listenPort, portVal[0].Value)
-
-    // Verify @@global.port
-    var globalPortVal []struct {
-        Value int `db:"@@global.port"`
-    }
-    _, err = sess.SelectBySql("SELECT @@global.port").LoadContext(ctx, &globalPortVal)
-    require.NoError(t, err)
-    require.Len(t, globalPortVal, 1)
-    assert.Equal(t, listenPort, globalPortVal[0].Value)
-=======
-	ctx := context.Background()
-
-	dEnv, err := sqle.CreateEnvWithSeedData()
-	require.NoError(t, err)
-	defer func() {
-		assert.NoError(t, dEnv.DoltDB(ctx).Close())
-	}()
-
-	// Pick a port unlikely to be in use in CI
-	const listenPort = 15510
-	serverConfig := DefaultCommandLineServerConfig().WithPort(listenPort)
-	sc := svcs.NewController()
-	defer sc.Stop()
-	go func() {
-		_, _ = Serve(context.Background(), &Config{
-			Version:      "0.0.0",
-			ServerConfig: serverConfig,
-			Controller:   sc,
-			DoltEnv:      dEnv,
-		})
-	}()
-	err = sc.WaitForStart()
-	require.NoError(t, err)
-
 	conn, err := dbr.Open("mysql", servercfg.ConnectionString(serverConfig, "dolt"), nil)
 	require.NoError(t, err)
 	defer conn.Close()
@@ -611,7 +564,6 @@
 	require.NoError(t, err)
 	require.Len(t, globalPortVal, 1)
 	assert.Equal(t, listenPort, globalPortVal[0].Value)
->>>>>>> ce7bee9b
 }
 
 // findEmptyPort finds an available TCP port by asking the OS for an ephemeral port
