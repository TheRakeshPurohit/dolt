--- conflicted
+++ resolved
@@ -36,15 +36,11 @@
 		globalCfg, _ := dEnv.Config.GetConfig(env.GlobalConfig)
 		globalCfg.SetStrings(map[string]string{"title": "senior dufus"})
 	case env.LocalConfig:
-<<<<<<< HEAD
-		dEnv.Config.CreateLocalConfig(dEnv.FS, map[string]string{"title": "senior dufus"})
-=======
 		configDir, err := dEnv.FS.Abs(".")
 		if err != nil {
 			panic("Unable to resolve current path to create repo local config file: " + err.Error())
 		}
 		dEnv.Config.CreateLocalConfig(configDir, map[string]string{"title": "senior dufus"})
->>>>>>> 2933f44e
 	}
 }
 func TestConfigAdd(t *testing.T) {
