--- conflicted
+++ resolved
@@ -40,15 +40,14 @@
 
 // SqlEngineConfig contains the various options that modify the nature of the sqlEngine such as autocommit and read only
 type SqlEngineConfig struct {
-	Format          PrintResultFormat
-	InitialDb       string
-	IsReadOnly      bool
-	MysqlDbFilePath string
-	PrivFilePath    string
-	ServerUser      string
-	ServerPass      string
-	Autocommit      bool
-	Bulk            bool
+	Format       PrintResultFormat
+	InitialDb    string
+	IsReadOnly   bool
+	PrivFilePath string
+	ServerUser   string
+	ServerPass   string
+	Autocommit   bool
+	Bulk         bool
 }
 
 // SqlEngine packages up the context necessary to run sql queries against dsqle.
@@ -60,23 +59,10 @@
 	resultFormat   PrintResultFormat
 }
 
-type SqlEngineConfig struct {
-	InitialDb    string
-	IsReadOnly   bool
-	PrivFilePath string
-	ServerUser   string
-	ServerPass   string
-	Autocommit   bool
-}
-
 // NewSqlEngine returns a SqlEngine
 func NewSqlEngine(
 	ctx context.Context,
 	mrEnv *env.MultiRepoEnv,
-<<<<<<< HEAD
-=======
-	format PrintResultFormat,
->>>>>>> 92050790
 	config *SqlEngineConfig,
 ) (*SqlEngine, error) {
 
@@ -99,58 +85,24 @@
 	b := env.GetDefaultInitBranch(mrEnv.Config())
 	pro := dsqle.NewDoltDatabaseProvider(b, mrEnv.FileSystem(), all...)
 
-<<<<<<< HEAD
-	// Set mysql.db file path from server
-	mysql_file_handler.SetMySQLDbFilePath(config.MysqlDbFilePath)
-
-	// Load in MySQL Db from file, if it exists
-	data, err := mysql_file_handler.LoadData()
-=======
 	// Load in privileges from file, if it exists
 	persister := mysql_file_handler.NewPersister(config.PrivFilePath)
 	data, err := persister.LoadData()
->>>>>>> 92050790
 	if err != nil {
 		return nil, err
 	}
 
 	// Create temporary users if no privileges in config
 	var tempUsers []gms.TemporaryUser
-<<<<<<< HEAD
-	if len(data) == 0 {
-		// Set privilege file path from server
-		if config.PrivFilePath != "" {
-			mysql_file_handler.SetPrivilegeFilePath(config.PrivFilePath)
-		}
-
-		// Load privileges from privilege file
-		users, roles, err = mysql_file_handler.LoadPrivileges()
-		if err != nil {
-			return nil, err
-		}
-
-		// Create temporary users if no privileges in config
-		if len(users) == 0 && len(config.ServerUser) > 0 {
-			tempUsers = append(tempUsers, gms.TemporaryUser{
-				Username: config.ServerUser,
-				Password: config.ServerPass,
-			})
-		}
-=======
 	if len(data) == 0 && len(config.ServerUser) > 0 {
 		tempUsers = append(tempUsers, gms.TemporaryUser{
 			Username: config.ServerUser,
 			Password: config.ServerPass,
 		})
->>>>>>> 92050790
 	}
 
 	// Set up engine
 	engine := gms.New(analyzer.NewBuilder(pro).WithParallelism(parallelism).Build(), &gms.Config{IsReadOnly: config.IsReadOnly, TemporaryUsers: tempUsers}).WithBackgroundThreads(bThreads)
-<<<<<<< HEAD
-=======
-	engine.Analyzer.Catalog.MySQLDb.SetPersister(persister)
->>>>>>> 92050790
 	// Load MySQL Db information
 	if err = engine.Analyzer.Catalog.MySQLDb.LoadData(sql.NewEmptyContext(), data); err != nil {
 		return nil, err
