--- conflicted
+++ resolved
@@ -389,15 +389,9 @@
 		return errhand.VerboseErrorFromError(err)
 	}
 
-<<<<<<< HEAD
 	// In batch mode, we need to set a couple flags on the session to prevent constant flushes to disk
-	dsqle.DSessFromSess(sqlCtx.Session).EnableBatchedMode()
+	dsess.DSessFromSess(sqlCtx.Session).EnableBatchedMode()
 	err = sqlCtx.Session.SetSessionVariable(sqlCtx, sql.AutoCommitSessionVar, false)
-=======
-	// In batch mode, we need to set a couple flags on the session to prevent flushes to disk after every commit
-	dsess.DSessFromSess(sqlCtx.Session).EnableBatchedMode()
-	err = sqlCtx.Session.SetSessionVariable(sqlCtx, sql.AutoCommitSessionVar, true)
->>>>>>> e75a3a4b
 	if err != nil {
 		return errhand.VerboseErrorFromError(err)
 	}
