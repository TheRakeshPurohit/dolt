// Copyright 2019 Dolthub, Inc.
//
// Licensed under the Apache License, Version 2.0 (the "License");
// you may not use this file except in compliance with the License.
// You may obtain a copy of the License at
//
//     http://www.apache.org/licenses/LICENSE-2.0
//
// Unless required by applicable law or agreed to in writing, software
// distributed under the License is distributed on an "AS IS" BASIS,
// WITHOUT WARRANTIES OR CONDITIONS OF ANY KIND, either express or implied.
// See the License for the specific language governing permissions and
// limitations under the License.

package commands

import (
	"context"
	"crypto/sha1"
	"fmt"
	"net"
	"path/filepath"

	"github.com/dolthub/go-mysql-server/sql"

	"github.com/dolthub/dolt/go/cmd/dolt/cli"
	"github.com/dolthub/dolt/go/cmd/dolt/commands/engine"
	"github.com/dolthub/dolt/go/cmd/dolt/errhand"
	"github.com/dolthub/dolt/go/libraries/doltcore/doltdb"
	"github.com/dolthub/dolt/go/libraries/doltcore/env"
	"github.com/dolthub/dolt/go/libraries/doltcore/env/actions"
	"github.com/dolthub/dolt/go/libraries/utils/argparser"
	"github.com/dolthub/dolt/go/libraries/utils/filesys"
	"github.com/dolthub/go-mysql-server/sql/mysql_db"
)

var fwtStageName = "fwt"

func GetWorkingWithVErr(dEnv *env.DoltEnv) (*doltdb.RootValue, errhand.VerboseError) {
	working, err := dEnv.WorkingRoot(context.Background())

	if err != nil {
		return nil, errhand.BuildDError("Unable to get working.").AddCause(err).Build()
	}

	return working, nil
}

func GetStagedWithVErr(dEnv *env.DoltEnv) (*doltdb.RootValue, errhand.VerboseError) {
	staged, err := dEnv.StagedRoot(context.Background())

	if err != nil {
		return nil, errhand.BuildDError("Unable to get staged.").AddCause(err).Build()
	}

	return staged, nil
}

func UpdateWorkingWithVErr(dEnv *env.DoltEnv, updatedRoot *doltdb.RootValue) errhand.VerboseError {
	err := dEnv.UpdateWorkingRoot(context.Background(), updatedRoot)

	switch err {
	case doltdb.ErrNomsIO:
		return errhand.BuildDError("fatal: failed to write value").Build()
	case env.ErrStateUpdate:
		return errhand.BuildDError("fatal: failed to update the working root state").Build()
	}

	return nil
}

func MaybeGetCommitWithVErr(dEnv *env.DoltEnv, maybeCommit string) (*doltdb.Commit, errhand.VerboseError) {
	cm, err := actions.MaybeGetCommit(context.TODO(), dEnv, maybeCommit)

	if err != nil {
		bdr := errhand.BuildDError("fatal: Unable to read from data repository.")
		return nil, bdr.AddCause(err).Build()
	}

	return cm, nil
}

// NewArgFreeCliContext creates a new CliContext instance with no arguments using a local SqlEngine. This is useful for testing primarily
func NewArgFreeCliContext(ctx context.Context, dEnv *env.DoltEnv) (cli.CliContext, errhand.VerboseError) {
	mrEnv, err := env.MultiEnvForSingleEnv(ctx, dEnv)
	if err != nil {
		return nil, errhand.VerboseErrorFromError(err)
	}

	emptyArgs := argparser.NewEmptyResults()
	emptyArgs, creds, _ := cli.BuildUserPasswordPrompt(emptyArgs)
	lateBind, verr := BuildSqlEngineQueryist(ctx, dEnv.FS, mrEnv, creds, emptyArgs)

	if err != nil {
		return nil, verr
	}
	return cli.NewCliContext(argparser.NewEmptyResults(), dEnv.Config, lateBind)
}

// BuildSqlEngineQueryist Utility function to build a local SQLEngine for use interacting with data on disk using
// SQL queries. ctx, cwdFS, mrEnv, and apr must all be non-nil.
func BuildSqlEngineQueryist(ctx context.Context, cwdFS filesys.Filesys, mrEnv *env.MultiRepoEnv, creds *cli.UserPassword, apr *argparser.ArgParseResults) (cli.LateBindQueryist, errhand.VerboseError) {
	if ctx == nil || cwdFS == nil || mrEnv == nil || creds == nil || apr == nil {
		errhand.VerboseErrorFromError(fmt.Errorf("Invariant violated. Nil argument provided to BuildSqlEngineQueryist"))
	}

	// We want to know if the user provided us the data-dir flag, but we want to use the abs value used to
	// create the DoltEnv. This is a little messy.
	dataDir, dataDirGiven := apr.GetValue(DataDirFlag)
	dataDir, err := cwdFS.Abs(dataDir)
	if err != nil {
		return nil, errhand.VerboseErrorFromError(err)
	}

	// need to return cfgdirpath and error
	var cfgDirPath string
	cfgDir, cfgDirSpecified := apr.GetValue(CfgDirFlag)
	if cfgDirSpecified {
		cfgDirPath, err = cwdFS.Abs(cfgDir)
		if err != nil {
			return nil, errhand.VerboseErrorFromError(err)
		}
	} else if dataDirGiven {
		cfgDirPath = filepath.Join(dataDir, DefaultCfgDirName)
	} else {
		// Look in CWD parent directory for doltcfg
		parentDirCfg := filepath.Join("..", DefaultCfgDirName)
		parentExists, isDir := cwdFS.Exists(parentDirCfg)
		parentDirExists := parentExists && isDir

		// Look in data directory for doltcfg
		dataDirCfg := filepath.Join(dataDir, DefaultCfgDirName)
		dataDirCfgExists, isDir := cwdFS.Exists(dataDirCfg)
		currDirExists := dataDirCfgExists && isDir

		// Error if both CWD/../.doltfcfg and dataDir/.doltcfg exist because it's unclear which to use.
		if currDirExists && parentDirExists {
			p1, err := cwdFS.Abs(cfgDirPath)
			if err != nil {
				return nil, errhand.VerboseErrorFromError(err)
			}
			p2, err := cwdFS.Abs(parentDirCfg)
			if err != nil {
				return nil, errhand.VerboseErrorFromError(err)
			}
			return nil, errhand.VerboseErrorFromError(ErrMultipleDoltCfgDirs.New(p1, p2))
		}

		// Assign the one that exists, defaults to current if neither exist
		if parentDirExists {
			cfgDirPath = parentDirCfg
		} else {
			cfgDirPath = dataDirCfg
		}
	}

	// If no privilege filepath specified, default to doltcfg directory
	privsFp, hasPrivsFp := apr.GetValue(PrivsFilePathFlag)
	if !hasPrivsFp {
		privsFp, err = cwdFS.Abs(filepath.Join(cfgDirPath, DefaultPrivsName))
		if err != nil {
			return nil, errhand.VerboseErrorFromError(err)
		}
	} else {
		privsFp, err = cwdFS.Abs(privsFp)
		if err != nil {
			return nil, errhand.VerboseErrorFromError(err)
		}
	}

	// If no branch control file path is specified, default to doltcfg directory
	branchControlFilePath, hasBCFilePath := apr.GetValue(BranchCtrlPathFlag)
	if !hasBCFilePath {
		branchControlFilePath, err = cwdFS.Abs(filepath.Join(cfgDirPath, DefaultBranchCtrlName))
		if err != nil {
			return nil, errhand.VerboseErrorFromError(err)
		}
	} else {
		branchControlFilePath, err = cwdFS.Abs(branchControlFilePath)
		if err != nil {
			return nil, errhand.VerboseErrorFromError(err)
		}
	}

	// Whether we're running in shell mode or some other mode, sql commands from the command line always have a current
	// database set when you begin using them.
	database, hasDB := apr.GetValue(UseDbFlag)
	if !hasDB {
		database = mrEnv.GetFirstDatabase()
	}

	binder, err := newLateBindingEngine(cfgDirPath, privsFp, branchControlFilePath, creds, database, mrEnv)
	if err != nil {
		return nil, errhand.VerboseErrorFromError(err)
	}

	return binder, nil
}

func newLateBindingEngine(
	cfgDirPath string,
	privsFp string,
	branchControlFilePath string,
	creds *cli.UserPassword,
	database string,
	mrEnv *env.MultiRepoEnv,
) (cli.LateBindQueryist, error) {

	config := &engine.SqlEngineConfig{
		DoltCfgDirPath:     cfgDirPath,
		PrivFilePath:       privsFp,
		BranchCtrlFilePath: branchControlFilePath,
		ServerUser:         creds.Username,
		ServerPass:         creds.Password,
		ServerHost:         "localhost",
		Autocommit:         true,
	}

	var lateBinder cli.LateBindQueryist = func(ctx2 context.Context) (cli.Queryist, *sql.Context, func(), error) {
		se, err := engine.NewSqlEngine(
			ctx2,
			mrEnv,
			config,
		)
		if err != nil {
			return nil, nil, nil, err
		}

		sqlCtx, err := se.NewDefaultContext(ctx2)
		if err != nil {
			return nil, nil, nil, err
		}

		// Whether we're running in shell mode or some other mode, sql commands from the command line always have a current
		// database set when you begin using them.
		sqlCtx.SetCurrentDatabase(database)

		rawDb := se.GetUnderlyingEngine().Analyzer.Catalog.MySQLDb
		salt, err := rawDb.Salt()
		if err != nil {
			return nil, nil, nil, err
		}

		var dbUser string
		if creds.Specified {
			dbUser = creds.Username

			// When running in local mode, we want to attempt respect the user/pwd they provided. If they didn't provide
			// one, we'll give then super user privs. Respecting the user/pwd is not a security stance - it's there
			// to enable testing of application settings.

			authResponse := buildAuthResponse(salt, config.ServerPass)

			err := passwordValidate(rawDb, salt, dbUser, authResponse)
			if err != nil {
				return nil, nil, nil, err
			}

		} else {
			dbUser = DefaultUser
			// No cred presented. Use "root" but ensure that root has an empty password.
			err := passwordValidate(rawDb, salt, dbUser, nil)
			if err != nil {
				return nil, nil, nil, err
			}
			rawDb.AddSuperUser(dbUser, config.ServerHost, "")
		}

		// Set client to specified user
		sqlCtx.Session.SetClient(sql.Client{User: dbUser, Address: config.ServerHost, Capabilities: 0})
		return se, sqlCtx, func() { se.Close() }, nil
	}

	return lateBinder, nil
}

<<<<<<< HEAD
func getRowsForSql(queryist cli.Queryist, sqlCtx *sql.Context, query string) ([]sql.Row, error) {
	schema, rowIter, err := queryist.Query(sqlCtx, query)
	if err != nil {
		return nil, err
	}
	rows, err := sql.RowIterToRows(sqlCtx, schema, rowIter)
	if err != nil {
		return nil, err
	}

	return rows, nil
}

func getActiveBranchName(sqlCtx *sql.Context, queryEngine cli.Queryist) (string, error) {
	query := "SELECT active_branch()"
	rows, err := getRowsForSql(queryEngine, sqlCtx, query)
	if err != nil {
		return "", err
	}

	if len(rows) != 1 {
		return "", fmt.Errorf("unexpectedly received multiple rows in '%s': %s", query, rows)
	}
	row := rows[0]
	if len(row) != 1 {
		return "", fmt.Errorf("unexpectedly received multiple columns in '%s': %s", query, row)
	}
	branchName, ok := row[0].(string)
	if !ok {
		return "", fmt.Errorf("unexpectedly received non-string column in '%s': %s", query, row[0])
	}
	return branchName, nil
=======
// passwordValidate validates the password for the given user. This is a helper function around ValidateHash. Returns
// nil if the user is authenticated, an error otherwise.
func passwordValidate(rawDb *mysql_db.MySQLDb, salt []byte, user string, authResponse []byte) error {
	// The port is meaningless here. It's going to be stripped in the ValidateHash function
	addr, _ := net.ResolveTCPAddr("tcp", "localhost:3306")

	authenticated, err := rawDb.ValidateHash(salt, user, authResponse, addr)
	if err != nil {
		return err
	}
	if authenticated == nil {
		// Shouldn't happen - err above should happen instead. But just in case...
		return fmt.Errorf("unable to authenticate user %s", user)
	}
	return nil
}

// buildAuthResponse takes the user password and server salt to construct an authResponse. This is the client
// side logic of the mysql_native_password authentication protocol.
func buildAuthResponse(salt []byte, password string) []byte {
	if len(password) == 0 {
		return nil
	}

	// Final goal is to get to this:
	// XOR(SHA(password), SHA(salt, SHA(SHA(password))))

	crypt := sha1.New()
	crypt.Write([]byte(password))
	shaPwd := crypt.Sum(nil)

	crypt.Reset()
	crypt.Write(shaPwd)
	// This is the value stored in the Database in the mysql.user table in the authentication_string column when
	// the plugin is set to mysql_native_password.
	shaShaPwd := crypt.Sum(nil)

	// Using salt and shaShaPwd (both of which the server knows) we execute an XOR with shaPwd. This means the server
	// can XOR the result of this with shaShaPwd to get shaPwd. Then the server takes the sha of that value and validates
	// it's what it has stored in the database.
	crypt.Reset()
	crypt.Write(salt)
	crypt.Write(shaShaPwd)
	scramble := crypt.Sum(nil)
	for i := range shaPwd {
		shaPwd[i] ^= scramble[i]
	}

	return shaPwd
>>>>>>> f32fc469
}<|MERGE_RESOLUTION|>--- conflicted
+++ resolved
@@ -274,7 +274,6 @@
 	return lateBinder, nil
 }
 
-<<<<<<< HEAD
 func getRowsForSql(queryist cli.Queryist, sqlCtx *sql.Context, query string) ([]sql.Row, error) {
 	schema, rowIter, err := queryist.Query(sqlCtx, query)
 	if err != nil {
@@ -307,7 +306,8 @@
 		return "", fmt.Errorf("unexpectedly received non-string column in '%s': %s", query, row[0])
 	}
 	return branchName, nil
-=======
+}
+
 // passwordValidate validates the password for the given user. This is a helper function around ValidateHash. Returns
 // nil if the user is authenticated, an error otherwise.
 func passwordValidate(rawDb *mysql_db.MySQLDb, salt []byte, user string, authResponse []byte) error {
@@ -357,5 +357,4 @@
 	}
 
 	return shaPwd
->>>>>>> f32fc469
 }