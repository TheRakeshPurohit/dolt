--- conflicted
+++ resolved
@@ -329,16 +329,12 @@
 	return nil
 }
 
-<<<<<<< HEAD
 func logRefs (pager *outputpager.Pager, comm logNode) {
 	// Do nothing if no associate branches
 	if len(comm.branchNames) == 0 {
 		return
 	}
 
-=======
-func logRefs(pager *outputpager.Pager, comm logNode) {
->>>>>>> 766076f8
 	// TODO: this doesn't handle remote branches
 	pager.Writer.Write([]byte("\033[33m(\033[0m"))
 	if comm.isHead {
