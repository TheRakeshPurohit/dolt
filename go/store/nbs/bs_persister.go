--- conflicted
+++ resolved
@@ -88,31 +88,7 @@
 
 // ConjoinAll implements tablePersister.
 func (bsp *blobstorePersister) ConjoinAll(ctx context.Context, sources chunkSources, stats *Stats) (chunkSource, cleanupFunc, error) {
-<<<<<<< HEAD
-	plan, err := planRangeCopyConjoin(sources, stats)
-=======
-	var sized []sourceWithSize
-	for _, src := range sources {
-		sized = append(sized, sourceWithSize{src, src.currentSize()})
-	}
-
-	archiveFound := false
-	for _, s := range sized {
-		_, ok := s.source.(archiveChunkSource)
-		if ok {
-			archiveFound = true
-			break
-		}
-	}
-
-	var plan compactionPlan
-	var err error
-	if archiveFound {
-		plan, err = planArchiveConjoin(sized, stats)
-	} else {
-		plan, err = planTableConjoin(ctx, sized, stats)
-	}
->>>>>>> 025bd41b
+	plan, err := planRangeCopyConjoin(ctx, sources, stats)
 	if err != nil {
 		return nil, nil, err
 	}
