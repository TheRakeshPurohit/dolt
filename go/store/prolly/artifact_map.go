--- conflicted
+++ resolved
@@ -317,20 +317,12 @@
 	return wr.Mut.Put(ctx, key, value)
 }
 
-<<<<<<< HEAD
 type ErrMergeArtifactCollision struct {
-=======
-type ErrMultipleVInfoForRow struct {
->>>>>>> 8a67c532
 	Key, Val              val.Tuple
 	ExistingInfo, NewInfo []byte
 }
 
-<<<<<<< HEAD
 func (e *ErrMergeArtifactCollision) Error() string {
-=======
-func (e *ErrMultipleVInfoForRow) Error() string {
->>>>>>> 8a67c532
 	return "an existing row was found with different violation info json"
 }
 
@@ -338,11 +330,7 @@
 // given one but have a different commit hash. If no existing violation exists,
 // the given will be inserted. Returns true if a violation was replaced. If an
 // existing violation exists but has a different |meta.VInfo| value then
-<<<<<<< HEAD
 // ErrMergeArtifactCollision is a returned.
-=======
-// ErrMultipleVInfoForRow is a returned.
->>>>>>> 8a67c532
 func (wr ArtifactsEditor) ReplaceConstraintViolation(ctx context.Context, srcKey val.Tuple, theirRootIsh hash.Hash, artType ArtifactType, meta ConstraintViolationMeta) error {
 	rng := ClosedRange(srcKey, srcKey, wr.srcKeyDesc)
 	itr, err := wr.Mut.IterRange(ctx, rng)
@@ -376,11 +364,7 @@
 
 		if bytes.Compare(currMeta.Value, meta.Value) == 0 {
 			if bytes.Compare(currMeta.VInfo, meta.VInfo) != 0 {
-<<<<<<< HEAD
 				return &ErrMergeArtifactCollision{
-=======
-				return &ErrMultipleVInfoForRow{
->>>>>>> 8a67c532
 					Key:          srcKey,
 					Val:          currMeta.Value,
 					ExistingInfo: currMeta.VInfo,
