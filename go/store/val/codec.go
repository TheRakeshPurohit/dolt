// Copyright 2021 Dolthub, Inc.
//
// Licensed under the Apache License, Version 2.0 (the "License");
// you may not use this file except in compliance with the License.
// You may obtain a copy of the License at
//
//     http://www.apache.org/licenses/LICENSE-2.0
//
// Unless required by applicable law or agreed to in writing, software
// distributed under the License is distributed on an "AS IS" BASIS,
// WITHOUT WARRANTIES OR CONDITIONS OF ANY KIND, either express or implied.
// See the License for the specific language governing permissions and
// limitations under the License.

package val

import (
	"bytes"
	"encoding/binary"
	"math"
	"math/big"
	"math/bits"
	"time"
	"unsafe"

	"github.com/dolthub/dolt/go/gen/fb/serial"
	"github.com/dolthub/dolt/go/store/hash"

	"github.com/shopspring/decimal"
)

type Type struct {
	Enc      Encoding
	Nullable bool
}

const (
	strTerm = byte(0)
)

type ByteSize uint16

const (
	int8Size      ByteSize = 1
	uint8Size     ByteSize = 1
	int16Size     ByteSize = 2
	uint16Size    ByteSize = 2
	int32Size     ByteSize = 4
	uint32Size    ByteSize = 4
	int64Size     ByteSize = 8
	uint64Size    ByteSize = 8
	float32Size   ByteSize = 4
	float64Size   ByteSize = 8
	bit64Size     ByteSize = 8
	hash128Size   ByteSize = 16
	yearSize      ByteSize = 1
	dateSize      ByteSize = 4
	timeSize      ByteSize = 8
	datetimeSize  ByteSize = 8
	enumSize      ByteSize = 2
	setSize       ByteSize = 8
	bytesAddrEnc  ByteSize = hash.ByteLen
	commitAddrEnc ByteSize = hash.ByteLen
	stringAddrEnc ByteSize = hash.ByteLen
	jsonAddrEnc   ByteSize = hash.ByteLen
<<<<<<< HEAD
	zAddrSize     ByteSize = 17
=======
	zAddrSize ByteSize = 17
>>>>>>> ed3352ca
)

type Encoding byte

// Fixed Width Encodings
const (
	NullEnc       = Encoding(serial.EncodingNull)
	Int8Enc       = Encoding(serial.EncodingInt8)
	Uint8Enc      = Encoding(serial.EncodingUint8)
	Int16Enc      = Encoding(serial.EncodingInt16)
	Uint16Enc     = Encoding(serial.EncodingUint16)
	Int32Enc      = Encoding(serial.EncodingInt32)
	Uint32Enc     = Encoding(serial.EncodingUint32)
	Int64Enc      = Encoding(serial.EncodingInt64)
	Uint64Enc     = Encoding(serial.EncodingUint64)
	Float32Enc    = Encoding(serial.EncodingFloat32)
	Float64Enc    = Encoding(serial.EncodingFloat64)
	Bit64Enc      = Encoding(serial.EncodingBit64)
	Hash128Enc    = Encoding(serial.EncodingHash128)
	YearEnc       = Encoding(serial.EncodingYear)
	DateEnc       = Encoding(serial.EncodingDate)
	TimeEnc       = Encoding(serial.EncodingTime)
	DatetimeEnc   = Encoding(serial.EncodingDatetime)
	EnumEnc       = Encoding(serial.EncodingEnum)
	SetEnc        = Encoding(serial.EncodingSet)
	BytesAddrEnc  = Encoding(serial.EncodingBytesAddr)
	CommitAddrEnc = Encoding(serial.EncodingCommitAddr)
	StringAddrEnc = Encoding(serial.EncodingStringAddr)
	JSONAddrEnc   = Encoding(serial.EncodingJSONAddr)
	ZAddrEnc      = Encoding(serial.EncodingZAddr)

	sentinel Encoding = 127
)

// Variable Width Encodings
const (
	StringEnc     = Encoding(serial.EncodingString)
	ByteStringEnc = Encoding(serial.EncodingBytes)
	DecimalEnc    = Encoding(serial.EncodingDecimal)
	JSONEnc       = Encoding(serial.EncodingJSON)
	GeometryEnc   = Encoding(serial.EncodingGeometry)

	// TODO
	//  CharEnc
	//  BinaryEnc
	//  TextEnc
	//  BlobEnc
	//  EnumEnc
	//  SetEnc
	//  ExpressionEnc
)

func sizeFromType(t Type) (ByteSize, bool) {
	switch t.Enc {
	case Int8Enc:
		return int8Size, true
	case Uint8Enc:
		return uint8Size, true
	case Int16Enc:
		return int16Size, true
	case Uint16Enc:
		return uint16Size, true
	case Int32Enc:
		return int32Size, true
	case Uint32Enc:
		return uint32Size, true
	case Int64Enc:
		return int64Size, true
	case Uint64Enc:
		return uint64Size, true
	case Float32Enc:
		return float32Size, true
	case Float64Enc:
		return float64Size, true
	case Bit64Enc:
		return bit64Size, true
	case Hash128Enc:
		return hash128Size, true
	case YearEnc:
		return yearSize, true
	case DateEnc:
		return dateSize, true
	case TimeEnc:
		return timeSize, true
	case DatetimeEnc:
		return datetimeSize, true
	case EnumEnc:
		return enumSize, true
	case SetEnc:
		return setSize, true
	case BytesAddrEnc:
		return bytesAddrEnc, true
	case CommitAddrEnc:
		return commitAddrEnc, true
	case StringAddrEnc:
		return stringAddrEnc, true
	case JSONAddrEnc:
		return jsonAddrEnc, true
	default:
		return 0, false
	}
}

func readBool(val []byte) bool {
	expectSize(val, int8Size)
	return val[0] == 1
}

func writeBool(buf []byte, val bool) {
	expectSize(buf, 1)
	if val {
		buf[0] = byte(1)
	} else {
		buf[0] = byte(0)
	}
}

// false is less that true
func compareBool(l, r bool) int {
	if l == r {
		return 0
	}
	if !l && r {
		return -1
	}
	return 1
}

func readInt8(val []byte) int8 {
	expectSize(val, int8Size)
	return int8(val[0])
}

func writeInt8(buf []byte, val int8) {
	expectSize(buf, int8Size)
	buf[0] = byte(val)
}

func compareInt8(l, r int8) int {
	if l == r {
		return 0
	} else if l < r {
		return -1
	} else {
		return 1
	}
}

func readUint8(val []byte) uint8 {
	expectSize(val, uint8Size)
	return val[0]
}

func writeUint8(buf []byte, val uint8) {
	expectSize(buf, uint8Size)
	buf[0] = byte(val)
}

func compareUint8(l, r uint8) int {
	if l == r {
		return 0
	} else if l < r {
		return -1
	} else {
		return 1
	}
}

func readInt16(val []byte) int16 {
	expectSize(val, int16Size)
	return int16(binary.LittleEndian.Uint16(val))
}

func writeInt16(buf []byte, val int16) {
	expectSize(buf, int16Size)
	binary.LittleEndian.PutUint16(buf, uint16(val))
}

func compareInt16(l, r int16) int {
	if l == r {
		return 0
	} else if l < r {
		return -1
	} else {
		return 1
	}
}

func ReadUint16(val []byte) uint16 {
	expectSize(val, uint16Size)
	return binary.LittleEndian.Uint16(val)
}

func WriteUint16(buf []byte, val uint16) {
	expectSize(buf, uint16Size)
	binary.LittleEndian.PutUint16(buf, val)
}

func compareUint16(l, r uint16) int {
	if l == r {
		return 0
	} else if l < r {
		return -1
	} else {
		return 1
	}
}

func readInt32(val []byte) int32 {
	expectSize(val, int32Size)
	return int32(binary.LittleEndian.Uint32(val))
}

func writeInt32(buf []byte, val int32) {
	expectSize(buf, int32Size)
	binary.LittleEndian.PutUint32(buf, uint32(val))
}

func compareInt32(l, r int32) int {
	if l == r {
		return 0
	} else if l < r {
		return -1
	} else {
		return 1
	}
}

func readUint32(val []byte) uint32 {
	expectSize(val, uint32Size)
	return binary.LittleEndian.Uint32(val)
}

func writeUint32(buf []byte, val uint32) {
	expectSize(buf, uint32Size)
	binary.LittleEndian.PutUint32(buf, val)
}

func compareUint32(l, r uint32) int {
	if l == r {
		return 0
	} else if l < r {
		return -1
	} else {
		return 1
	}
}

func readInt64(val []byte) int64 {
	expectSize(val, int64Size)
	return int64(binary.LittleEndian.Uint64(val))
}

func writeInt64(buf []byte, val int64) {
	expectSize(buf, int64Size)
	binary.LittleEndian.PutUint64(buf, uint64(val))
}

func compareInt64(l, r int64) int {
	if l == r {
		return 0
	} else if l < r {
		return -1
	} else {
		return 1
	}
}

func readUint64(val []byte) uint64 {
	expectSize(val, uint64Size)
	return binary.LittleEndian.Uint64(val)
}

func writeUint64(buf []byte, val uint64) {
	expectSize(buf, uint64Size)
	binary.LittleEndian.PutUint64(buf, val)
}

func compareUint64(l, r uint64) int {
	if l == r {
		return 0
	} else if l < r {
		return -1
	} else {
		return 1
	}
}

func readFloat32(val []byte) float32 {
	expectSize(val, float32Size)
	return math.Float32frombits(readUint32(val))
}

func writeFloat32(buf []byte, val float32) {
	expectSize(buf, float32Size)
	binary.LittleEndian.PutUint32(buf, math.Float32bits(val))
}

func compareFloat32(l, r float32) int {
	if l == r {
		return 0
	} else if l < r {
		return -1
	} else {
		return 1
	}
}

func readFloat64(val []byte) float64 {
	expectSize(val, float64Size)
	return math.Float64frombits(readUint64(val))
}

func writeFloat64(buf []byte, val float64) {
	expectSize(buf, float64Size)
	binary.LittleEndian.PutUint64(buf, math.Float64bits(val))
}

func compareFloat64(l, r float64) int {
	if l == r {
		return 0
	} else if l < r {
		return -1
	} else {
		return 1
	}
}

func readBit64(val []byte) uint64 {
	return readUint64(val)
}

func writeBit64(buf []byte, val uint64) {
	writeUint64(buf, val)
}

func compareBit64(l, r uint64) int {
	return compareUint64(l, r)
}

func readDecimal(val []byte) decimal.Decimal {
	e := readInt32(val[:int32Size])
	s := readInt8(val[int32Size : int32Size+int8Size])
	b := big.NewInt(0).SetBytes(val[int32Size+int8Size:])
	if s < 0 {
		b = b.Neg(b)
	}
	return decimal.NewFromBigInt(b, e)
}

func writeDecimal(buf []byte, val decimal.Decimal) {
	expectSize(buf, sizeOfDecimal(val))
	writeInt32(buf[:int32Size], val.Exponent())
	b := val.Coefficient()
	writeInt8(buf[int32Size:int32Size+int8Size], int8(b.Sign()))
	b.FillBytes(buf[int32Size+int8Size:])
}

func sizeOfDecimal(val decimal.Decimal) ByteSize {
	bsz := len(val.Coefficient().Bits()) * (bits.UintSize / 8)
	return int32Size + int8Size + ByteSize(bsz)
}

func compareDecimal(l, r decimal.Decimal) int {
	return l.Cmp(r)
}

const minYear int16 = 1901
const maxYear int16 = 2155
const zeroToken uint8 = 255

func readYear(val []byte) int16 {
	expectSize(val, yearSize)
	v := readUint8(val)
	if v == zeroToken {
		return int16(0)
	}
	offset := int16(v)
	return offset + minYear
}

// writeYear encodes the year |val| as an offset from the minimum year 1901.
// |val| must be within 1901 - 2155. If val == 0, 255 is written as a special
// token value.
func writeYear(buf []byte, val int16) {
	expectSize(buf, yearSize)
	if val == 0 {
		writeUint8(buf, zeroToken)
		return
	}
	if val < minYear || val > maxYear {
		panic("year is outside of allowed range [1901, 2155]")
	}
	offset := uint8(val - minYear)
	writeUint8(buf, offset)
}

func compareYear(l, r int16) int {
	return compareInt16(l, r)
}

// adapted from:
// https://dev.mysql.com/doc/internals/en/date-and-time-data-type-representation.html
const (
	yearShift  uint32 = 16
	monthShift uint32 = 8
	monthMask  uint32 = 255 << monthShift
	dayMask    uint32 = 255
)

func readDate(val []byte) (date time.Time) {
	expectSize(val, dateSize)
	t := readUint32(val)
	y := t >> yearShift
	m := (t & monthMask) >> monthShift
	d := (t & dayMask)
	return time.Date(int(y), time.Month(m), int(d), 0, 0, 0, 0, time.UTC)
}

func writeDate(buf []byte, val time.Time) {
	expectSize(buf, dateSize)
	t := uint32(val.Year() << yearShift)
	t += uint32(val.Month() << monthShift)
	t += uint32(val.Day())
	writeUint32(buf, t)
}

func compareDate(l, r time.Time) int {
	return compareDatetime(l, r)
}

func readTime(val []byte) int64 {
	expectSize(val, timeSize)
	return readInt64(val)
}

func writeTime(buf []byte, val int64) {
	expectSize(buf, timeSize)
	writeInt64(buf, val)
}

func compareTime(l, r int64) int {
	return compareInt64(l, r)
}

func readDatetime(buf []byte) (t time.Time) {
	expectSize(buf, datetimeSize)
	t = time.UnixMicro(readInt64(buf)).UTC()
	return
}

func writeDatetime(buf []byte, val time.Time) {
	expectSize(buf, datetimeSize)
	writeInt64(buf, val.UnixMicro())
}

func compareDatetime(l, r time.Time) int {
	if l.Equal(r) {
		return 0
	} else if l.Before(r) {
		return -1
	} else {
		return 1
	}
}

func readEnum(val []byte) uint16 {
	return ReadUint16(val)
}

func writeEnum(buf []byte, val uint16) {
	WriteUint16(buf, val)
}

func compareEnum(l, r uint16) int {
	return compareUint16(l, r)
}

func readSet(val []byte) uint64 {
	return readUint64(val)
}

func writeSet(buf []byte, val uint64) {
	writeUint64(buf, val)
}

func compareSet(l, r uint64) int {
	return compareUint64(l, r)
}

func readString(val []byte) string {
	return stringFromBytes(readByteString(val))
}

func writeString(buf []byte, val string) {
	writeByteString(buf, []byte(val))
}

func compareString(l, r string) int {
	return bytes.Compare([]byte(l), []byte(r))
}

func readByteString(val []byte) []byte {
	length := len(val) - 1
	return val[:length]
}

func writeByteString(buf, val []byte) {
	expectSize(buf, ByteSize(len(val))+1)
	copy(buf, val)
	buf[len(val)] = strTerm
}

func compareByteString(l, r []byte) int {
	return bytes.Compare(l, r)
}

func readHash128(val []byte) []byte {
	expectSize(val, hash128Size)
	return val
}

func writeHash128(buf, val []byte) {
	expectSize(buf, hash128Size)
	copy(buf, val)
}

func compareHash128(l, r []byte) int {
	return bytes.Compare(l, r)
}

func compareAddr(l, r hash.Hash) int {
	return l.Compare(r)
}

func compareZAddr(l, r []byte) int {
<<<<<<< HEAD
	return bytes.Compare(l, r) // TODO: deal with level?
=======
	return bytes.Compare(l, r)
>>>>>>> ed3352ca
}

func writeRaw(buf, val []byte) {
	expectSize(buf, ByteSize(len(val)))
	copy(buf, val)
}

func writeAddr(buf []byte, v []byte) {
	expectSize(buf, hash.ByteLen)
	copy(buf, v)
}

func readAddr(val []byte) hash.Hash {
	expectSize(val, hash.ByteLen)
	return hash.New(val)
}

func expectSize(buf []byte, sz ByteSize) {
	if ByteSize(len(buf)) != sz {
		panic("byte slice is not of expected size")
	}
}

// stringFromBytes converts a []byte to string without a heap allocation.
func stringFromBytes(b []byte) string {
	return *(*string)(unsafe.Pointer(&b))
}

func readZAddr(val []byte) []byte {
	expectSize(val, zAddrSize)
	return val
}<|MERGE_RESOLUTION|>--- conflicted
+++ resolved
@@ -63,11 +63,7 @@
 	commitAddrEnc ByteSize = hash.ByteLen
 	stringAddrEnc ByteSize = hash.ByteLen
 	jsonAddrEnc   ByteSize = hash.ByteLen
-<<<<<<< HEAD
 	zAddrSize     ByteSize = 17
-=======
-	zAddrSize ByteSize = 17
->>>>>>> ed3352ca
 )
 
 type Encoding byte
@@ -604,11 +600,7 @@
 }
 
 func compareZAddr(l, r []byte) int {
-<<<<<<< HEAD
-	return bytes.Compare(l, r) // TODO: deal with level?
-=======
 	return bytes.Compare(l, r)
->>>>>>> ed3352ca
 }
 
 func writeRaw(buf, val []byte) {
