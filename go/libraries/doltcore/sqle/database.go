// Copyright 2019-2020 Dolthub, Inc.
//
// Licensed under the Apache License, Version 2.0 (the "License");
// you may not use this file except in compliance with the License.
// You may obtain a copy of the License at
//
//     http://www.apache.org/licenses/LICENSE-2.0
//
// Unless required by applicable law or agreed to in writing, software
// distributed under the License is distributed on an "AS IS" BASIS,
// WITHOUT WARRANTIES OR CONDITIONS OF ANY KIND, either express or implied.
// See the License for the specific language governing permissions and
// limitations under the License.

package sqle

import (
	"context"
	"encoding/json"
	"fmt"
	"io"
	"strings"
	"time"

	sqle "github.com/dolthub/go-mysql-server"
	"github.com/dolthub/go-mysql-server/sql"
	"github.com/dolthub/go-mysql-server/sql/analyzer"
	"github.com/dolthub/go-mysql-server/sql/analyzer/analyzererrors"
	"github.com/dolthub/go-mysql-server/sql/expression"
	"github.com/dolthub/go-mysql-server/sql/fulltext"
	"github.com/dolthub/go-mysql-server/sql/plan"
	"github.com/dolthub/go-mysql-server/sql/planbuilder"
	"github.com/dolthub/go-mysql-server/sql/rowexec"
	"github.com/dolthub/go-mysql-server/sql/types"
	"github.com/shopspring/decimal"
	"gopkg.in/src-d/go-errors.v1"

	"github.com/dolthub/dolt/go/libraries/doltcore/branch_control"
	"github.com/dolthub/dolt/go/libraries/doltcore/diff"
	"github.com/dolthub/dolt/go/libraries/doltcore/doltdb"
	"github.com/dolthub/dolt/go/libraries/doltcore/env"
	"github.com/dolthub/dolt/go/libraries/doltcore/env/actions/commitwalk"
	"github.com/dolthub/dolt/go/libraries/doltcore/rebase"
	"github.com/dolthub/dolt/go/libraries/doltcore/ref"
	"github.com/dolthub/dolt/go/libraries/doltcore/schema"
	"github.com/dolthub/dolt/go/libraries/doltcore/sqle/dprocedures"
	"github.com/dolthub/dolt/go/libraries/doltcore/sqle/dsess"
	"github.com/dolthub/dolt/go/libraries/doltcore/sqle/dtables"
	"github.com/dolthub/dolt/go/libraries/doltcore/sqle/globalstate"
	"github.com/dolthub/dolt/go/libraries/doltcore/sqle/resolve"
	"github.com/dolthub/dolt/go/libraries/doltcore/sqle/sqlutil"
	"github.com/dolthub/dolt/go/libraries/doltcore/table/editor"
	"github.com/dolthub/dolt/go/libraries/utils/concurrentmap"
	"github.com/dolthub/dolt/go/store/hash"
	"github.com/dolthub/dolt/go/store/val"
)

var ErrInvalidTableName = errors.NewKind("Invalid table name %s.")
var ErrReservedTableName = errors.NewKind("Invalid table name %s. Table names beginning with `dolt_` are reserved for internal use")
var ErrReservedDiffTableName = errors.NewKind("Invalid table name %s. Table names beginning with `__DATABASE__` are reserved for internal use")
var ErrSystemTableAlter = errors.NewKind("Cannot alter table %s: system tables cannot be dropped or altered")

// Database implements sql.Database for a dolt DB.
type Database struct {
	baseName      string
	requestedName string
	schemaName    string
	ddb           *doltdb.DoltDB
	rsr           env.RepoStateReader[*sql.Context]
	rsw           env.RepoStateWriter
	gs            dsess.GlobalStateImpl
	editOpts      editor.Options
	revision      string
	revType       dsess.RevisionType
}

var _ dsess.SqlDatabase = Database{}
var _ dsess.RevisionDatabase = Database{}
var _ globalstate.GlobalStateProvider = Database{}
var _ sql.CollatedDatabase = Database{}
var _ sql.Database = Database{}
var _ sql.StoredProcedureDatabase = Database{}
var _ sql.TableCreator = Database{}
var _ sql.IndexedTableCreator = Database{}
var _ sql.TableDropper = Database{}
var _ sql.TableRenamer = Database{}
var _ sql.TemporaryTableCreator = Database{}
var _ sql.TemporaryTableDatabase = Database{}
var _ sql.TriggerDatabase = Database{}
var _ sql.VersionedDatabase = Database{}
var _ sql.ViewDatabase = Database{}
var _ sql.EventDatabase = Database{}
var _ sql.AliasedDatabase = Database{}
var _ fulltext.Database = Database{}
var _ rebase.RebasePlanDatabase = Database{}
var _ sql.SchemaValidator = Database{}
var _ sql.SchemaDatabase = Database{}
var _ sql.DatabaseSchema = Database{}

type ReadOnlyDatabase struct {
	Database
}

var _ sql.ReadOnlyDatabase = ReadOnlyDatabase{}
var _ dsess.SqlDatabase = ReadOnlyDatabase{}

func (r ReadOnlyDatabase) IsReadOnly() bool {
	return true
}

func (r ReadOnlyDatabase) InitialDBState(ctx *sql.Context) (dsess.InitialDbState, error) {
	return initialDBState(ctx, r, r.revision)
}

func (r ReadOnlyDatabase) WithBranchRevision(requestedName string, branchSpec dsess.SessionDatabaseBranchSpec) (dsess.SqlDatabase, error) {
	revDb, err := r.Database.WithBranchRevision(requestedName, branchSpec)
	if err != nil {
		return nil, err
	}

	r.Database = revDb.(Database)
	return r, nil
}

func (db Database) WithBranchRevision(requestedName string, branchSpec dsess.SessionDatabaseBranchSpec) (dsess.SqlDatabase, error) {
	db.rsr, db.rsw = branchSpec.RepoState, branchSpec.RepoState
	db.revision = branchSpec.Branch
	db.revType = dsess.RevisionTypeBranch
	db.requestedName = requestedName

	return db, nil
}

func (db Database) ValidateSchema(sch sql.Schema) error {
	if rowLen := schema.MaxRowStorageSize(sch); rowLen > int64(val.MaxTupleDataSize) {
		// |val.MaxTupleDataSize| is less than |types.MaxRowLength| to account for
		// serial message metadata
		return analyzererrors.ErrInvalidRowLength.New(val.MaxTupleDataSize, rowLen)
	}
	return nil
}

// Revision implements dsess.RevisionDatabase
func (db Database) Revision() string {
	return db.revision
}

func (db Database) Versioned() bool {
	return true
}

func (db Database) RevisionType() dsess.RevisionType {
	return db.revType
}

func (db Database) EditOptions() editor.Options {
	return db.editOpts
}

func (db Database) DoltDatabases() []*doltdb.DoltDB {
	return []*doltdb.DoltDB{db.ddb}
}

// NewDatabase returns a new dolt database to use in queries.
func NewDatabase(ctx context.Context, name string, dbData env.DbData[context.Context], editOpts editor.Options) (Database, error) {
	globalState, err := dsess.NewGlobalStateStoreForDb(ctx, name, dbData.Ddb)
	if err != nil {
		return Database{}, err
	}

	return Database{
		baseName:      name,
		requestedName: name,
		ddb:           dbData.Ddb,
		rsr:           forwardCtxDbData{dbData.Rsr},
		rsw:           dbData.Rsw,
		gs:            globalState,
		editOpts:      editOpts,
	}, nil
}

type forwardCtxDbData struct {
	env.RepoStateReader[context.Context]
}

func (d forwardCtxDbData) CWBHeadSpec(ctx *sql.Context) (*doltdb.CommitSpec, error) {
	return d.RepoStateReader.CWBHeadSpec(ctx)
}

func (d forwardCtxDbData) CWBHeadRef(ctx *sql.Context) (ref.DoltRef, error) {
	return d.RepoStateReader.CWBHeadRef(ctx)
}

// initialDBState returns the InitialDbState for |db|. Other implementations of SqlDatabase outside this file should
// implement their own method for an initial db state and not rely on this method.
func initialDBState(ctx *sql.Context, db dsess.SqlDatabase, branch string) (dsess.InitialDbState, error) {
	if len(db.Revision()) > 0 {
		return initialStateForRevisionDb(ctx, db)
	}

	return initialDbState(ctx, db, branch)
}

func (db Database) InitialDBState(ctx *sql.Context) (dsess.InitialDbState, error) {
	return initialDBState(ctx, db, db.revision)
}

// Name returns the name of this database, set at creation time.
func (db Database) Name() string {
	return db.RequestedName()
}

// Schema returns the name of the schema that this database represents.
func (db Database) Schema() string {
	return db.schemaName
}

// AliasedName is what allows databases named e.g. `mydb/b1` to work with the grant and info schema tables that expect
// a base (no revision qualifier) db name
func (db Database) AliasedName() string {
	return db.baseName
}

// RevisionQualifiedName returns the name of this database including its revision qualifier, if any. This method should
// be used whenever accessing internal state of a database and its tables.
func (db Database) RevisionQualifiedName() string {
	if db.revision == "" {
		return db.baseName
	}
	return db.baseName + dsess.DbRevisionDelimiter + db.revision
}

func (db Database) RequestedName() string {
	return db.requestedName
}

// GetDoltDB gets the underlying doltDB of the Database
func (db Database) GetDoltDB() *doltdb.DoltDB {
	return db.ddb
}

// GetStateReader gets the RepoStateReader for a Database
func (db Database) GetStateReader() env.RepoStateReader[*sql.Context] {
	return db.rsr
}

// GetStateWriter gets the RepoStateWriter for a Database
func (db Database) GetStateWriter() env.RepoStateWriter {
	return db.rsw
}

func (db Database) DbData() env.DbData[*sql.Context] {
	return env.DbData[*sql.Context]{
		Ddb: db.ddb,
		Rsw: db.rsw,
		Rsr: db.rsr,
	}
}

func (db Database) GetGlobalState() globalstate.GlobalState {
	return db.gs
}

// GetTableInsensitive is used when resolving tables in queries. It returns a best-effort case-insensitive match for
// the table name given.
func (db Database) GetTableInsensitive(ctx *sql.Context, tblName string) (sql.Table, bool, error) {
	// We start by first checking whether the input table is a temporary table. Temporary tables with name `x` take
	// priority over persisted tables of name `x`.
	ds := dsess.DSessFromSess(ctx.Session)
	if tbl, ok := ds.GetTemporaryTable(ctx, db.Name(), tblName); ok {
		return tbl, ok, nil
	}

	root, err := db.GetRoot(ctx)
	if err != nil {
		return nil, false, err
	}

	return db.getTableInsensitive(ctx, nil, ds, root, tblName, "")
}

// GetTableInsensitiveAsOf implements sql.VersionedDatabase
func (db Database) GetTableInsensitiveAsOf(ctx *sql.Context, tableName string, asOf interface{}) (sql.Table, bool, error) {
	if asOf == nil {
		return db.GetTableInsensitive(ctx, tableName)
	}
	head, root, err := resolveAsOf(ctx, db, asOf)
	if err != nil {
		return nil, false, err
	} else if root == nil {
		return nil, false, nil
	}

	sess := dsess.DSessFromSess(ctx.Session)

	table, ok, err := db.getTableInsensitive(ctx, head, sess, root, tableName, asOf)
	if err != nil {
		return nil, false, err
	}
	if !ok {
		return nil, false, nil
	}

	if doltdb.IsReadOnlySystemTable(doltdb.TableName{Name: tableName, Schema: db.schemaName}) {
		// currently, system tables do not need to be "locked to root"
		//  see comment below in getTableInsensitive
		return table, ok, nil
	}

	switch t := table.(type) {
	case dtables.VersionableTable:
		versionedTable, err := t.LockedToRoot(ctx, root)
		if err != nil {
			return nil, false, err
		}
		return versionedTable, true, nil

	case *plan.EmptyTable:
		// getTableInsensitive returns *plan.EmptyTable if the table doesn't exist in the data root, but
		// schemas have been locked to a commit where the table does exist. Since the table is empty,
		// there's no need to lock it to a root.
		return t, true, nil

	default:
		return nil, false, fmt.Errorf("unexpected table type %T", table)
	}
}

func (db Database) getTableInsensitive(ctx *sql.Context, head *doltdb.Commit, ds *dsess.DoltSession, root doltdb.RootValue, tblName string, asOf interface{}) (sql.Table, bool, error) {
	lwrName := strings.ToLower(tblName)

	// TODO: these tables that cache a root value at construction time should not, they need to get it from the session
	//  at runtime
	switch {
	case lwrName == doltdb.DoltDiffTablePrefix+doltdb.SchemasTableName:
<<<<<<< HEAD
		// dolt_diff_dolt_schemas should work like other dolt_diff_ tables:
		// showing the complete history of all schema changes across commits,
		// plus any current working/staged changes
		
=======
		// Special handling for dolt_diff_dolt_schemas
		// For schema diff tables, we want to show differences between HEAD and WORKING
		// (or HEAD and STAGED), similar to how regular diff tables work

		// Get the HEAD commit
>>>>>>> 053ada5f
		if head == nil {
			var err error
			head, err = ds.GetHeadCommit(ctx, db.RevisionQualifiedName())
			if err != nil {
				return nil, false, err
			}
		}
<<<<<<< HEAD
=======

		// Get the HEAD commit hash and root
		headHash, err := head.HashOf()
		if err != nil {
			return nil, false, err
		}
		headCommitHash := headHash.String()

		headRoot, err := head.GetRootValue(ctx)
		if err != nil {
			return nil, false, err
		}
>>>>>>> 053ada5f

		// Use the same pattern as regular diff tables - this will show complete history
		return NewDoltSchemasDiffTableWithHistory(ctx, db.ddb, head, root, db), true, nil

	case strings.HasPrefix(lwrName, doltdb.DoltDiffTablePrefix):
		if head == nil {
			var err error
			head, err = ds.GetHeadCommit(ctx, db.RevisionQualifiedName())

			if err != nil {
				return nil, false, err
			}
		}

		baseTableName := tblName[len(doltdb.DoltDiffTablePrefix):]
		tname := doltdb.TableName{Name: baseTableName, Schema: db.schemaName}
		if resolve.UseSearchPath && db.schemaName == "" {
			var err error
			tname, _, _, err = resolve.Table(ctx, root, baseTableName)
			if err != nil {
				return nil, false, err
			}
		}

		dt, err := dtables.NewDiffTable(ctx, db.Name(), tname, db.ddb, root, head)
		if err != nil {
			return nil, false, err
		}
		return dt, true, nil

	case strings.HasPrefix(lwrName, doltdb.DoltCommitDiffTablePrefix):
		baseTableName := tblName[len(doltdb.DoltCommitDiffTablePrefix):]
		tname := doltdb.TableName{Name: baseTableName, Schema: db.schemaName}
		if resolve.UseSearchPath && db.schemaName == "" {
			var err error
			tname, _, _, err = resolve.Table(ctx, root, baseTableName)
			if err != nil {
				return nil, false, err
			}
		}

		// Grab the staged root, if we have a valid working set, so we can show the staged changes
		// in the system table, too. If we're in a detached head mode, just reuse the working root.
		stagedRoot, err := workingSetStagedRoot(ctx, db.RevisionQualifiedName())
		if err == doltdb.ErrOperationNotSupportedInDetachedHead {
			stagedRoot = root
		} else if err != nil {
			return nil, false, err
		}

		dt, err := dtables.NewCommitDiffTable(ctx, db.Name(), tname, db.ddb, root, stagedRoot)
		if err != nil {
			return nil, false, err
		}
		return dt, true, nil

	case lwrName == doltdb.DoltHistoryTablePrefix+doltdb.SchemasTableName:
		// Special handling for dolt_history_dolt_schemas
		if head == nil {
			var err error
			head, err = ds.GetHeadCommit(ctx, db.RevisionQualifiedName())
			if err != nil {
				return nil, false, err
			}
		}
		return NewDoltSchemasHistoryTable(db.ddb, head, db), true, nil

	case strings.HasPrefix(lwrName, doltdb.DoltHistoryTablePrefix):
		baseTableName := tblName[len(doltdb.DoltHistoryTablePrefix):]
		baseTable, ok, err := db.getTable(ctx, root, baseTableName)
		if err != nil {
			return nil, false, err
		}
		if !ok {
			return nil, false, nil
		}

		if head == nil {
			var err error
			head, err = ds.GetHeadCommit(ctx, db.RevisionQualifiedName())
			if err != nil {
				return nil, false, err
			}
		}

		switch t := baseTable.(type) {
		case *AlterableDoltTable:
			return NewHistoryTable(t.DoltTable, db.ddb, head), true, nil
		case *WritableDoltTable:
			return NewHistoryTable(t.DoltTable, db.ddb, head), true, nil
		default:
			return nil, false, fmt.Errorf("expected Alterable or WritableDoltTable, found %T", baseTable)
		}

	case strings.HasPrefix(lwrName, doltdb.DoltConfTablePrefix):
		baseTableName := tblName[len(doltdb.DoltConfTablePrefix):]
		tname := doltdb.TableName{Name: baseTableName, Schema: db.schemaName}
		if resolve.UseSearchPath && db.schemaName == "" {
			var err error
			tname, _, _, err = resolve.Table(ctx, root, baseTableName)
			if err != nil {
				return nil, false, err
			}
		}

		srcTable, ok, err := db.getTableInsensitive(ctx, head, ds, root, tname.Name, asOf)
		if err != nil {
			return nil, false, err
		} else if !ok {
			return nil, false, nil
		}
		dt, err := dtables.NewConflictsTable(ctx, tname, srcTable, root, dtables.RootSetter(db))
		if err != nil {
			return nil, false, err
		}
		return dt, true, nil

	case strings.HasPrefix(lwrName, doltdb.DoltConstViolTablePrefix):
		baseTableName := tblName[len(doltdb.DoltConstViolTablePrefix):]
		tname := doltdb.TableName{Name: baseTableName, Schema: db.schemaName}
		if resolve.UseSearchPath && db.schemaName == "" {
			var err error
			tname, _, _, err = resolve.Table(ctx, root, baseTableName)
			if err != nil {
				return nil, false, err
			}
		}

		dt, err := dtables.NewConstraintViolationsTable(ctx, tname, root, dtables.RootSetter(db))
		if err != nil {
			return nil, false, err
		}
		return dt, true, nil
	case strings.HasPrefix(lwrName, doltdb.DoltWorkspaceTablePrefix):
		sess := dsess.DSessFromSess(ctx.Session)

		ws, err := sess.WorkingSet(ctx, db.RevisionQualifiedName())
		if err != nil {
			return nil, false, err
		}

		roots, _ := sess.GetRoots(ctx, db.RevisionQualifiedName())
		head := roots.Head

		baseTableName := tblName[len(doltdb.DoltWorkspaceTablePrefix):]
		tname := doltdb.TableName{Name: baseTableName, Schema: db.schemaName}
		if resolve.UseSearchPath && db.schemaName == "" {
			var err error
			baseName, _, exists, err := resolve.Table(ctx, root, baseTableName)
			if err != nil {
				return nil, false, err
			}
			// Only set tname if table exists so that emptyWorkspaceTable is used if the table does not exist
			if exists {
				tname = baseName
			}
		}

		dt, err := dtables.NewWorkspaceTable(ctx, tblName, tname, head, ws)
		if err != nil {
			return nil, false, err
		}
		return dt, true, nil
	}

	var dt sql.Table
	found := false
	tname := doltdb.TableName{Name: lwrName, Schema: db.schemaName}
	switch lwrName {
	case doltdb.GetLogTableName(), doltdb.LogTableName:
		isDoltgresSystemTable, err := resolve.IsDoltgresSystemTable(ctx, tname, root)
		if err != nil {
			return nil, false, err
		}
		if !resolve.UseSearchPath || isDoltgresSystemTable {
			if head == nil {
				var err error
				head, err = ds.GetHeadCommit(ctx, db.RevisionQualifiedName())
				if err != nil {
					return nil, false, err
				}
			}

			dt, found = dtables.NewLogTable(ctx, db.Name(), lwrName, db.ddb, head), true
		}
	case doltdb.DiffTableName, doltdb.GetDiffTableName():
		isDoltgresSystemTable, err := resolve.IsDoltgresSystemTable(ctx, tname, root)
		if err != nil {
			return nil, false, err
		}
		if !resolve.UseSearchPath || isDoltgresSystemTable {
			if head == nil {
				var err error
				head, err = ds.GetHeadCommit(ctx, db.RevisionQualifiedName())
				if err != nil {
					return nil, false, err
				}
			}

			dt, found = dtables.NewUnscopedDiffTable(ctx, db.Name(), lwrName, db.ddb, head), true
		}
	case doltdb.ColumnDiffTableName, doltdb.GetColumnDiffTableName():
		isDoltgresSystemTable, err := resolve.IsDoltgresSystemTable(ctx, tname, root)
		if err != nil {
			return nil, false, err
		}
		if !resolve.UseSearchPath || isDoltgresSystemTable {
			if head == nil {
				var err error
				head, err = ds.GetHeadCommit(ctx, db.RevisionQualifiedName())
				if err != nil {
					return nil, false, err
				}
			}

			dt, found = dtables.NewColumnDiffTable(ctx, db.Name(), lwrName, db.ddb, head), true
		}
	case doltdb.TableOfTablesInConflictName, doltdb.GetTableOfTablesInConflictName():
		isDoltgresSystemTable, err := resolve.IsDoltgresSystemTable(ctx, tname, root)
		if err != nil {
			return nil, false, err
		}
		if !resolve.UseSearchPath || isDoltgresSystemTable {
			dt, found = dtables.NewTableOfTablesInConflict(ctx, db.RevisionQualifiedName(), lwrName, db.ddb), true
		}
	case doltdb.TableOfTablesWithViolationsName, doltdb.GetTableOfTablesWithViolationsName():
		isDoltgresSystemTable, err := resolve.IsDoltgresSystemTable(ctx, tname, root)
		if err != nil {
			return nil, false, err
		}
		if !resolve.UseSearchPath || isDoltgresSystemTable {
			dt, found = dtables.NewTableOfTablesConstraintViolations(ctx, lwrName, root), true
		}
	case doltdb.SchemaConflictsTableName, doltdb.GetSchemaConflictsTableName():
		isDoltgresSystemTable, err := resolve.IsDoltgresSystemTable(ctx, tname, root)
		if err != nil {
			return nil, false, err
		}
		if !resolve.UseSearchPath || isDoltgresSystemTable {
			dt, found = dtables.NewSchemaConflictsTable(ctx, db.RevisionQualifiedName(), lwrName, db.ddb), true
		}
	case doltdb.GetBranchesTableName(), doltdb.BranchesTableName:
		isDoltgresSystemTable, err := resolve.IsDoltgresSystemTable(ctx, tname, root)
		if err != nil {
			return nil, false, err
		}
		if !resolve.UseSearchPath || isDoltgresSystemTable {
			dt, found = dtables.NewBranchesTable(ctx, db, lwrName), true
		}
	case doltdb.RemoteBranchesTableName, doltdb.GetRemoteBranchesTableName():
		isDoltgresSystemTable, err := resolve.IsDoltgresSystemTable(ctx, tname, root)
		if err != nil {
			return nil, false, err
		}
		if !resolve.UseSearchPath || isDoltgresSystemTable {
			dt, found = dtables.NewRemoteBranchesTable(ctx, db, lwrName), true
		}
	case doltdb.RemotesTableName, doltdb.GetRemotesTableName():
		isDoltgresSystemTable, err := resolve.IsDoltgresSystemTable(ctx, tname, root)
		if err != nil {
			return nil, false, err
		}
		if !resolve.UseSearchPath || isDoltgresSystemTable {
			dt, found = dtables.NewRemotesTable(ctx, db.ddb, lwrName), true
		}
	case doltdb.StashesTableName, doltdb.GetStashesTableName():
		isDoltgresSystemTable, err := resolve.IsDoltgresSystemTable(ctx, tname, root)
		if err != nil {
			return nil, false, err
		}
		if !resolve.UseSearchPath || isDoltgresSystemTable {
			dt, found = dtables.NewStashesTable(ctx, db.ddb, lwrName), true
		}
	case doltdb.CommitsTableName, doltdb.GetCommitsTableName():
		isDoltgresSystemTable, err := resolve.IsDoltgresSystemTable(ctx, tname, root)
		if err != nil {
			return nil, false, err
		}
		if !resolve.UseSearchPath || isDoltgresSystemTable {
			dt, found = dtables.NewCommitsTable(ctx, db.Name(), lwrName, db.ddb), true
		}
	case doltdb.CommitAncestorsTableName, doltdb.GetCommitAncestorsTableName():
		isDoltgresSystemTable, err := resolve.IsDoltgresSystemTable(ctx, tname, root)
		if err != nil {
			return nil, false, err
		}
		if !resolve.UseSearchPath || isDoltgresSystemTable {
			dt, found = dtables.NewCommitAncestorsTable(ctx, db.Name(), lwrName, db.ddb), true
		}
	case doltdb.GetStatusTableName(), doltdb.StatusTableName:
		isDoltgresSystemTable, err := resolve.IsDoltgresSystemTable(ctx, tname, root)
		if err != nil {
			return nil, false, err
		}
		if !resolve.UseSearchPath || isDoltgresSystemTable {
			sess := dsess.DSessFromSess(ctx.Session)
			adapter := dsess.NewSessionStateAdapter(
				sess, db.RevisionQualifiedName(),
				concurrentmap.New[string, env.Remote](),
				concurrentmap.New[string, env.BranchConfig](),
				concurrentmap.New[string, env.Remote]())
			ws, err := sess.WorkingSet(ctx, db.RevisionQualifiedName())
			if err != nil {
				return nil, false, err
			}

			dt, found = dtables.NewStatusTable(ctx, lwrName, db.ddb, ws, adapter), true
		}
	case doltdb.MergeStatusTableName, doltdb.GetMergeStatusTableName():
		isDoltgresSystemTable, err := resolve.IsDoltgresSystemTable(ctx, tname, root)
		if err != nil {
			return nil, false, err
		}
		if !resolve.UseSearchPath || isDoltgresSystemTable {
			dt, found = dtables.NewMergeStatusTable(db.RevisionQualifiedName(), lwrName), true
		}
	case doltdb.GetTagsTableName(), doltdb.TagsTableName:
		isDoltgresSystemTable, err := resolve.IsDoltgresSystemTable(ctx, tname, root)
		if err != nil {
			return nil, false, err
		}
		if !resolve.UseSearchPath || isDoltgresSystemTable {
			dt, found = dtables.NewTagsTable(ctx, lwrName, db.ddb), true
		}
	case dtables.AccessTableName:
		basCtx := branch_control.GetBranchAwareSession(ctx)
		if basCtx != nil {
			if controller := basCtx.GetController(); controller != nil {
				dt, found = dtables.NewBranchControlTable(controller.Access), true
			}
		}
	case dtables.NamespaceTableName:
		basCtx := branch_control.GetBranchAwareSession(ctx)
		if basCtx != nil {
			if controller := basCtx.GetController(); controller != nil {
				dt, found = dtables.NewBranchNamespaceControlTable(controller.Namespace), true
			}
		}
	case doltdb.IgnoreTableName:
		if resolve.UseSearchPath && db.schemaName == "" {
			schemaName, err := resolve.FirstExistingSchemaOnSearchPath(ctx, root)
			if err != nil {
				return nil, false, err
			}
			db.schemaName = schemaName
		}

		backingTable, _, err := db.getTable(ctx, root, doltdb.IgnoreTableName)
		if err != nil {
			return nil, false, err
		}
		if backingTable == nil {
			dt, found = dtables.NewEmptyIgnoreTable(ctx, db.schemaName), true
		} else {
			versionableTable := backingTable.(dtables.VersionableTable)
			dt, found = dtables.NewIgnoreTable(ctx, versionableTable, db.schemaName), true
		}
	case doltdb.GetDocTableName(), doltdb.DocTableName:
		isDoltgresSystemTable, err := resolve.IsDoltgresSystemTable(ctx, tname, root)
		if err != nil {
			return nil, false, err
		}
		if !resolve.UseSearchPath || isDoltgresSystemTable {
			if resolve.UseSearchPath && lwrName == doltdb.DocTableName {
				db.schemaName = doltdb.DoltNamespace
			}
			backingTable, _, err := db.getTable(ctx, root, doltdb.GetDocTableName())
			if err != nil {
				return nil, false, err
			}
			if backingTable == nil {
				dt, found = dtables.NewEmptyDocsTable(ctx), true
			} else {
				versionableTable := backingTable.(dtables.VersionableTable)
				dt, found = dtables.NewDocsTable(ctx, versionableTable), true
			}
		}
	case doltdb.StatisticsTableName:
		if resolve.UseSearchPath && db.schemaName == "" {
			schemaName, err := resolve.FirstExistingSchemaOnSearchPath(ctx, root)
			if err != nil {
				return nil, false, err
			}
			db.schemaName = schemaName
		}

		var tables []string
		var err error
		branch, ok := asOf.(string)
		if ok && branch != "" {
			tables, err = db.GetTableNamesAsOf(ctx, branch)
		} else {
			tables, err = db.GetTableNames(ctx)
		}
		if err != nil {
			return nil, false, err
		}
		if branch == "" {
			branch = db.Revision()
		}
		dt, found = dtables.NewStatisticsTable(ctx, db.Name(), db.schemaName, branch, tables), true
	case doltdb.ProceduresTableName:
		found = true
		backingTable, _, err := db.getTable(ctx, root, doltdb.ProceduresTableName)
		if err != nil {
			return nil, false, err
		}
		if backingTable == nil {
			dt = NewEmptyProceduresTable()
		} else {
			writeTable := backingTable.(*WritableDoltTable)
			dt = NewProceduresTable(writeTable)
		}
	case doltdb.SchemasTableName:
		found = true
		backingTable, _, err := db.getTable(ctx, root, doltdb.SchemasTableName)
		if err != nil {
			return nil, false, err
		}
		dt = NewSchemaTable(backingTable)
	case doltdb.GetHelpTableName(), doltdb.HelpTableName:
		isDoltgresSystemTable, err := resolve.IsDoltgresSystemTable(ctx, tname, root)
		if err != nil {
			return nil, false, err
		}
		if !resolve.UseSearchPath || isDoltgresSystemTable {
			dt, found = dtables.NewHelpTable(ctx, db.Name(), lwrName), true
		}
	case doltdb.GetBackupsTableName(), doltdb.BackupsTableName:
		isDoltgresSystemTable, err := resolve.IsDoltgresSystemTable(ctx, tname, root)
		if err != nil {
			return nil, false, err
		}
		if !resolve.UseSearchPath || isDoltgresSystemTable {
			dt, found = dtables.NewBackupsTable(db, lwrName), true
		}
	}

	if found {
		return dt, found, nil
	}

	// Converts dolt_rebase to dolt.rebase for doltgres compatibility
	if resolve.UseSearchPath && lwrName == doltdb.RebaseTableName {
		db.schemaName = doltdb.DoltNamespace
		tblName = doltdb.GetRebaseTableName()
	}

	// TODO: this should reuse the root, not lookup the db state again
	table, found, err := db.getTable(ctx, root, tblName)
	if err != nil {
		return nil, false, err
	}
	if found {
		return table, found, err
	}

	// If the table wasn't found in the specified data root, check if there is an overridden
	// schema commit that contains it and return an empty table if so.
	return resolveOverriddenNonexistentTable(ctx, tblName, db)
}

// workingSetStagedRoot returns the staged root for the current session in the database
// named |dbName|. If a working set is not available (e.g. if a commit or tag is checked
// out), this function returns an ErrOperationNotSupportedInDetachedHead error.
func workingSetStagedRoot(ctx *sql.Context, dbName string) (doltdb.RootValue, error) {
	ds := dsess.DSessFromSess(ctx.Session)
	ws, err := ds.WorkingSet(ctx, dbName)
	if err != nil {
		return nil, err
	}
	return ws.StagedRoot(), nil
}

// resolveAsOf resolves given expression to a commit, if one exists.
func resolveAsOf(ctx *sql.Context, db Database, asOf interface{}) (*doltdb.Commit, doltdb.RootValue, error) {
	head, err := db.rsr.CWBHeadRef(ctx)
	if err != nil {
		return nil, nil, err
	}
	switch x := asOf.(type) {
	case time.Time:
		return resolveAsOfTime(ctx, db.ddb, head, x)
	case string:
		return resolveAsOfCommitRef(ctx, db, head, x)
	default:
		return nil, nil, fmt.Errorf("unsupported AS OF type %T", asOf)
	}
}

func resolveAsOfTime(ctx *sql.Context, ddb *doltdb.DoltDB, head ref.DoltRef, asOf time.Time) (*doltdb.Commit, doltdb.RootValue, error) {
	cs, err := doltdb.NewCommitSpec("HEAD")
	if err != nil {
		return nil, nil, err
	}

	optCmt, err := ddb.Resolve(ctx, cs, head)
	if err != nil {
		return nil, nil, err
	}
	cm, ok := optCmt.ToCommit()
	if !ok {
		return nil, nil, doltdb.ErrGhostCommitEncountered
	}

	h, err := cm.HashOf()
	if err != nil {
		return nil, nil, err
	}

	cmItr, err := commitwalk.GetTopologicalOrderIterator[*sql.Context](ctx, ddb, []hash.Hash{h}, nil)
	if err != nil {
		return nil, nil, err
	}

	for {
		_, optCmt, err := cmItr.Next(ctx)
		if err == io.EOF {
			break
		} else if err != nil {
			return nil, nil, err
		}
		curr, ok := optCmt.ToCommit()
		if !ok {
			return nil, nil, doltdb.ErrGhostCommitEncountered
		}

		meta, err := curr.GetCommitMeta(ctx)
		if err != nil {
			return nil, nil, err
		}

		if meta.Time().Equal(asOf) || meta.Time().Before(asOf) {
			root, err := curr.GetRootValue(ctx)
			if err != nil {
				return nil, nil, err
			}
			return curr, root, nil
		}
	}
	return nil, nil, nil
}

func resolveAsOfCommitRef(ctx *sql.Context, db Database, head ref.DoltRef, commitRef string) (*doltdb.Commit, doltdb.RootValue, error) {
	ddb := db.ddb

	if commitRef == doltdb.Working || commitRef == doltdb.Staged {
		sess := dsess.DSessFromSess(ctx.Session)
		root, _, _, err := sess.ResolveRootForRef(ctx, ctx.GetCurrentDatabase(), commitRef)
		if err != nil {
			return nil, nil, err
		}

		cm, err := ddb.ResolveCommitRef(ctx, head)
		if err != nil {
			return nil, nil, err
		}
		return cm, root, nil
	}

	cs, err := doltdb.NewCommitSpec(commitRef)

	if err != nil {
		return nil, nil, err
	}

	nomsRoot, err := dsess.TransactionRoot(ctx, db)
	if err != nil {
		return nil, nil, err
	}

	optCmt, err := ddb.ResolveByNomsRoot(ctx, cs, head, nomsRoot)
	if err != nil {
		return nil, nil, err
	}
	cm, ok := optCmt.ToCommit()
	if !ok {
		return nil, nil, doltdb.ErrGhostCommitEncountered
	}

	root, err := cm.GetRootValue(ctx)
	if err != nil {
		return nil, nil, err
	}

	return cm, root, nil
}

// GetTableNamesAsOf implements sql.VersionedDatabase
func (db Database) GetTableNamesAsOf(ctx *sql.Context, time interface{}) ([]string, error) {
	_, root, err := resolveAsOf(ctx, db, time)
	if err != nil {
		return nil, err
	} else if root == nil {
		return nil, nil
	}

	showSystemTablesVar, err := ctx.GetSessionVariable(ctx, dsess.ShowSystemTables)
	if err != nil {
		return nil, err
	}

	showSystemTables := showSystemTablesVar.(int8) == 1

	tblNames, err := db.getAllTableNames(ctx, root, showSystemTables)
	if err != nil {
		return nil, err
	}

	return filterDoltInternalTables(ctx, tblNames, db.schemaName), nil
}

// getTable returns the user table with the given baseName from the root given
func (db Database) getTable(ctx *sql.Context, root doltdb.RootValue, tableName string) (sql.Table, bool, error) {
	sess := dsess.DSessFromSess(ctx.Session)
	dbState, ok, err := sess.LookupDbState(ctx, db.RevisionQualifiedName())
	if err != nil {
		return nil, false, err
	}
	if !ok {
		return nil, false, fmt.Errorf("no state for database %s", db.RevisionQualifiedName())
	}

	overriddenSchemaRoot, err := resolveOverriddenSchemaRoot(ctx, db)
	if err != nil {
		return nil, false, err
	}

	// If schema hasn't been overridden, we can use a cached table if one exists
	if overriddenSchemaRoot == nil {
		key, err := doltdb.NewDataCacheKey(root)
		if err != nil {
			return nil, false, err
		}

		cachedTable, ok := dbState.SessionCache().GetCachedTable(key, dsess.TableCacheKey{Name: tableName, Schema: db.schemaName})
		if ok {
			return cachedTable, true, nil
		}
	}

	t, tblExists, err := db.checkForPgCatalogTable(ctx, tableName)
	if err != nil {
		return nil, false, err
	} else if tblExists {
		return t, tblExists, nil
	}

	tblName, tbl, tblExists, err := db.resolveUserTable(ctx, root, tableName)
	if err != nil {
		return nil, false, err
	} else if !tblExists {
		return nil, false, nil
	}

	tableName = tblName.Name
	// for remainder of this operation, all db operations will use the name resolved here
	db.schemaName = tblName.Schema

	sch, err := tbl.GetSchema(ctx)
	if err != nil {
		return nil, false, err
	}

	if overriddenSchemaRoot != nil {
		err = overrideSchemaForTable(ctx, tableName, tbl, overriddenSchemaRoot)
		if err != nil {
			return nil, false, err
		}
	}

	table, err := db.newDoltTable(tableName, sch, tbl)
	if err != nil {
		return nil, false, err
	}

	// If the schema hasn't been overridden, cache the table
	if overriddenSchemaRoot == nil {
		key, err := doltdb.NewDataCacheKey(root)
		if err != nil {
			return nil, false, err
		}
		dbState.SessionCache().CacheTable(key, dsess.TableCacheKey{Name: tableName, Schema: db.schemaName}, table)
	}

	return table, true, nil
}

// checkForPgCatalogTable checks if the table is of pg_catalog schema
// when the schema is not defined and the table name start with 'pg_'.
func (db Database) checkForPgCatalogTable(ctx *sql.Context, tableName string) (sql.Table, bool, error) {
	if resolve.UseSearchPath && db.schemaName == "" && strings.HasPrefix(strings.ToLower(tableName), "pg_") {
		sdb, foundSch, err := db.GetSchema(ctx, "pg_catalog")
		if err != nil {
			return nil, false, err
		}
		if foundSch {
			tbl, foundTbl, err := sdb.GetTableInsensitive(ctx, tableName)
			if err != nil {
				return nil, false, err
			}
			if foundTbl {
				return tbl, foundTbl, nil
			}
		}
	}
	return nil, false, nil
}

// resolveUserTable returns the table with the given name from the root given. The table name is resolved in a
// case-insensitive manner. The table is returned along with its case-sensitive matched name. An error is returned if
// no such table exists.
func (db Database) resolveUserTable(ctx *sql.Context, root doltdb.RootValue, tableName string) (doltdb.TableName, *doltdb.Table, bool, error) {
	if resolve.UseSearchPath && db.schemaName == "" {
		return resolve.TableWithSearchPath(ctx, root, tableName)
	} else {
		return db.tableInsensitive(ctx, root, tableName)
	}
}

// tableInsensitive returns the name of this table in the root given with the db's schema name, if it exists.
// Name matching is applied in a case-insensitive manner, and the table's case-corrected name is returned as the
// first result.
func (db Database) tableInsensitive(ctx *sql.Context, root doltdb.RootValue, tableName string) (doltdb.TableName, *doltdb.Table, bool, error) {
	sess := dsess.DSessFromSess(ctx.Session)
	dbState, ok, err := sess.LookupDbState(ctx, db.RevisionQualifiedName())
	if err != nil {
		return doltdb.TableName{}, nil, false, err
	}
	if !ok {
		return doltdb.TableName{}, nil, false, fmt.Errorf("no state for database %s", db.RevisionQualifiedName())
	}

	if tableListKey := root.TableListHash(); tableListKey != 0 {
		tableList, ok := dbState.SessionCache().GetCachedTableMap(tableListKey)
		if ok {
			tname, ok := tableList[strings.ToLower(tableName)]
			if ok {
				tblName := doltdb.TableName{Name: tname, Schema: db.schemaName}
				tbl, _, err := root.GetTable(ctx, tblName)
				if err != nil {
					return doltdb.TableName{}, nil, false, err
				}
				return tblName, tbl, true, nil
			} else {
				return doltdb.TableName{}, nil, false, nil
			}
		}
	}

	tableNames, err := db.getAllTableNames(ctx, root, true)
	if err != nil {
		return doltdb.TableName{}, nil, false, err
	}

	if tableListKey := root.TableListHash(); tableListKey != 0 {
		tableMap := make(map[string]string)
		for _, table := range tableNames {
			tableMap[strings.ToLower(table)] = table
		}
		dbState.SessionCache().CacheTableMap(tableListKey, tableMap)
	}

	tableName, ok = sql.GetTableNameInsensitive(tableName, tableNames)
	if !ok {
		return doltdb.TableName{}, nil, false, nil
	}

	// TODO: should we short-circuit the schema name for system tables?
	tname := doltdb.TableName{Name: tableName, Schema: db.schemaName}
	tbl, ok, err := root.GetTable(ctx, tname)
	if err != nil {
		return doltdb.TableName{}, nil, false, err
	} else if !ok {
		// Should be impossible
		return doltdb.TableName{}, nil, false, doltdb.ErrTableNotFound
	}

	return tname, tbl, true, nil
}

func (db Database) newDoltTable(tableName string, sch schema.Schema, tbl *doltdb.Table) (sql.Table, error) {
	readonlyTable, err := NewDoltTable(tableName, sch, tbl, db, db.editOpts)
	if err != nil {
		return nil, err
	}

	tname := doltdb.TableName{Name: tableName, Schema: db.schemaName}
	var table sql.Table
	if doltdb.IsReadOnlySystemTable(tname) {
		table = readonlyTable
	} else if doltdb.IsDoltCITable(tableName) && !doltdb.IsFullTextTable(tableName) {
		table = &AlterableDoltTable{WritableDoltTable{DoltTable: readonlyTable, db: db}}
	} else if doltdb.IsSystemTable(tname) && !doltdb.IsFullTextTable(tableName) {
		table = &WritableDoltTable{DoltTable: readonlyTable, db: db}
	} else {
		table = &AlterableDoltTable{WritableDoltTable{DoltTable: readonlyTable, db: db}}
	}

	return table, nil
}

// GetTableNames returns the names of all user tables. System tables in user space (e.g. dolt_docs, dolt_query_catalog)
// are filtered out. This method is used for queries that examine the schema of the database, e.g. show tables. Table
// name resolution in queries is handled by GetTableInsensitive. Use GetAllTableNames for an unfiltered list of all
// tables in user space.
func (db Database) GetTableNames(ctx *sql.Context) ([]string, error) {
	showSystemTablesVar, err := ctx.GetSessionVariable(ctx, dsess.ShowSystemTables)
	if err != nil {
		return nil, err
	}

	showSystemTables := showSystemTablesVar.(int8) == 1
	tblNames, err := db.GetAllTableNames(ctx, showSystemTables)
	if err != nil {
		return nil, err
	}

	if showSystemTables {
		return tblNames, nil
	}

	// TODO: Figure out way to remove filterDoltInternalTables
	return filterDoltInternalTables(ctx, tblNames, db.schemaName), nil
}

func (db Database) SchemaName() string {
	return db.schemaName
}

// GetAllTableNames returns all user-space tables, including system tables in user space
// (e.g. dolt_docs, dolt_query_catalog).
func (db Database) GetAllTableNames(ctx *sql.Context, showSystemTables bool) ([]string, error) {
	root, err := db.GetRoot(ctx)
	if err != nil {
		return nil, err
	}

	return db.getAllTableNames(ctx, root, showSystemTables)
}

func (db Database) getAllTableNames(ctx *sql.Context, root doltdb.RootValue, showSystemTables bool) ([]string, error) {
	var err error
	var result []string
	// If we are in a schema-enabled session and the schema name is not set, we need to union all table names in all
	// schemas in the search_path
	if resolve.UseSearchPath && db.schemaName == "" {
		names, err := resolve.TablesOnSearchPath(ctx, root)
		if err != nil {
			return nil, err
		}
		// TODO: this method should probably return TableNames, but need to iron out the effective schema for system
		//  tables first
		result = doltdb.FlattenTableNames(names)
	} else {
		result, err = root.GetTableNames(ctx, db.schemaName)
		if err != nil {
			return nil, err
		}
	}

	if showSystemTables {
		systemTables, err := doltdb.GetGeneratedSystemTables(ctx, root)
		if err != nil {
			return nil, err
		}
		result = append(result, systemTables...)
	}

	return result, nil
}

func filterDoltInternalTables(ctx *sql.Context, tblNames []string, schemaName string) []string {
	result := []string{}

	for _, tbl := range tblNames {
		if doltdb.IsDoltCITable(tbl) {
			if doltdb.DoltCICanBypass(ctx) {
				result = append(result, tbl)
			}
		} else if !doltdb.IsSystemTable(doltdb.TableName{Name: tbl, Schema: schemaName}) {
			result = append(result, tbl)
		}
	}
	return result
}

// GetRoot returns the root value for this database session
func (db Database) GetRoot(ctx *sql.Context) (doltdb.RootValue, error) {
	sess := dsess.DSessFromSess(ctx.Session)
	dbState, ok, err := sess.LookupDbState(ctx, db.RevisionQualifiedName())
	if err != nil {
		return nil, err
	}
	if !ok {
		return nil, fmt.Errorf("no root value found in session")
	}

	return dbState.WorkingRoot(), nil
}

// GetWorkingSet gets the current working set for the database.
// If there is no working set (most likely because the DB is in Detached Head mode, return an error.
// If a command needs to work while in Detached Head, that command should call sess.LookupDbState directly.
// TODO: This is a temporary measure to make sure that new commands that call GetWorkingSet don't unexpectedly receive
// a null pointer. In the future, we should replace all uses of dbState.WorkingSet, including this, with a new interface
// where users avoid handling the WorkingSet directly.
func (db Database) GetWorkingSet(ctx *sql.Context) (*doltdb.WorkingSet, error) {
	sess := dsess.DSessFromSess(ctx.Session)
	dbState, ok, err := sess.LookupDbState(ctx, db.RevisionQualifiedName())
	if err != nil {
		return nil, err
	}
	if !ok {
		return nil, fmt.Errorf("no root value found in session")
	}
	if dbState.WorkingSet() == nil {
		return nil, doltdb.ErrOperationNotSupportedInDetachedHead
	}
	return dbState.WorkingSet(), nil
}

// SetRoot should typically be called on the Session, which is where this state lives. But it's available here as a
// convenience.
func (db Database) SetRoot(ctx *sql.Context, newRoot doltdb.RootValue) error {
	sess := dsess.DSessFromSess(ctx.Session)
	return sess.SetWorkingRoot(ctx, db.RevisionQualifiedName(), newRoot)
}

// GetHeadRoot returns root value for the current session head
func (db Database) GetHeadRoot(ctx *sql.Context) (doltdb.RootValue, error) {
	sess := dsess.DSessFromSess(ctx.Session)
	head, err := sess.GetHeadCommit(ctx, db.RevisionQualifiedName())
	if err != nil {
		return nil, err
	}
	return head.GetRootValue(ctx)
}

// DropTable drops the table with the name given.
// The planner returns the correct case sensitive name in tableName
func (db Database) DropTable(ctx *sql.Context, tableName string) error {
	if err := dsess.CheckAccessForDb(ctx, db, branch_control.Permissions_Write); err != nil {
		return err
	}
	if doltdb.IsNonAlterableSystemTable(doltdb.TableName{Name: tableName, Schema: db.schemaName}) {
		return ErrSystemTableAlter.New(tableName)
	}

	return db.dropTable(ctx, tableName)
}

// dropTable drops the table with the baseName given, without any business logic checks
func (db Database) dropTable(ctx *sql.Context, tableName string) error {
	_, tblExists, err := db.checkForPgCatalogTable(ctx, tableName)
	if err != nil {
		return err
	} else if tblExists {
		return sql.ErrDropTableNotSupported.New("pg_catalog")
	}

	ds := dsess.DSessFromSess(ctx.Session)
	if _, ok := ds.GetTemporaryTable(ctx, db.Name(), tableName); ok {
		ds.DropTemporaryTable(ctx, db.Name(), tableName)
		return nil
	}

	ws, err := db.GetWorkingSet(ctx)
	if err != nil {
		return err
	}

	root := ws.WorkingRoot()
	tblName, tbl, tblExists, err := db.resolveUserTable(ctx, root, tableName)
	if err != nil {
		return err
	} else if !tblExists {
		return sql.ErrTableNotFound.New(tableName)
	}

	tableName = tblName.Name
	// for remainder of this operation, all db operations will use the name resolved here
	db.schemaName = tblName.Schema

	newRoot, err := root.RemoveTables(ctx, true, false, tblName)
	if err != nil {
		return err
	}

	sch, err := tbl.GetSchema(ctx)
	if err != nil {
		return err
	}

	if schema.HasAutoIncrement(sch) {
		ddb, _ := ds.GetDoltDB(ctx, db.RevisionQualifiedName())
		err = db.removeTableFromAutoIncrementTracker(ctx, tableName, ddb, ws.Ref())
		if err != nil {
			return err
		}
	}

	return db.SetRoot(ctx, newRoot)
}

// removeTableFromAutoIncrementTracker updates the global auto increment tracking as necessary to deal with the table
// given being dropped or truncated. The auto increment value for this table after this operation will either be reset
// back to 1 if this table only exists in the working set given, or to the highest value in all other working sets
// otherwise. This operation is expensive if the
func (db Database) removeTableFromAutoIncrementTracker(
	ctx *sql.Context,
	tableName string,
	ddb *doltdb.DoltDB,
	ws ref.WorkingSetRef,
) error {
	branches, err := ddb.GetBranches(ctx)
	if err != nil {
		return err
	}

	var wses []*doltdb.WorkingSet
	for _, b := range branches {
		wsRef, err := ref.WorkingSetRefForHead(b)
		if err != nil {
			return err
		}

		if wsRef == ws {
			// skip this branch, we've deleted it here
			continue
		}

		ws, err := ddb.ResolveWorkingSet(ctx, wsRef)
		if err == doltdb.ErrWorkingSetNotFound {
			// skip, continue working on other branches
			continue
		} else if err != nil {
			return err
		}

		wses = append(wses, ws)
	}

	ait, err := db.gs.AutoIncrementTracker(ctx)
	if err != nil {
		return err
	}

	err = ait.DropTable(ctx, tableName, wses...)
	if err != nil {
		return err
	}

	return nil
}

// CreateTable creates a table with the name and schema given.
func (db Database) CreateTable(ctx *sql.Context, tableName string, sch sql.PrimaryKeySchema, collation sql.CollationID, comment string) error {
	if err := dsess.CheckAccessForDb(ctx, db, branch_control.Permissions_Write); err != nil {
		return err
	}

	if doltdb.IsSystemTable(doltdb.TableName{Name: tableName, Schema: db.schemaName}) && !doltdb.IsFullTextTable(tableName) {
		return ErrReservedTableName.New(tableName)
	}

	if doltdb.HasDoltCIPrefix(tableName) {
		if !doltdb.DoltCICanBypass(ctx) {
			return ErrReservedTableName.New(tableName)
		}
	}

	if strings.HasPrefix(tableName, diff.DBPrefix) {
		return ErrReservedDiffTableName.New(tableName)
	}

	if !doltdb.IsValidTableName(tableName) {
		return ErrInvalidTableName.New(tableName)
	}

	return db.createSqlTable(ctx, tableName, db.schemaName, sch, collation, comment)
}

// CreateIndexedTable creates a table with the name and schema given.
func (db Database) CreateIndexedTable(ctx *sql.Context, tableName string, sch sql.PrimaryKeySchema, idxDef sql.IndexDef, collation sql.CollationID) error {
	if err := dsess.CheckAccessForDb(ctx, db, branch_control.Permissions_Write); err != nil {
		return err
	}

	if doltdb.IsSystemTable(doltdb.TableName{Name: tableName, Schema: db.schemaName}) {
		return ErrReservedTableName.New(tableName)
	}

	if doltdb.HasDoltCIPrefix(tableName) {
		if !doltdb.DoltCICanBypass(ctx) {
			return ErrReservedTableName.New(tableName)
		}
	}

	if strings.HasPrefix(tableName, diff.DBPrefix) {
		return ErrReservedDiffTableName.New(tableName)
	}

	if !doltdb.IsValidTableName(tableName) {
		return ErrInvalidTableName.New(tableName)
	}

	return db.createIndexedSqlTable(ctx, tableName, db.schemaName, sch, idxDef, collation)
}

// CreateFulltextTableNames returns a set of names that will be used to create Full-Text pseudo-index tables.
func (db Database) CreateFulltextTableNames(ctx *sql.Context, parentTableName string, parentIndexName string) (fulltext.IndexTableNames, error) {
	allTableNames, err := db.GetAllTableNames(ctx, true)
	if err != nil {
		return fulltext.IndexTableNames{}, err
	}
	var tablePrefix string
OuterLoop:
	for i := uint64(0); true; i++ {
		tablePrefix = strings.ToLower(fmt.Sprintf("dolt_%s_%s_%d", parentTableName, parentIndexName, i))
		for _, tableName := range allTableNames {
			if strings.HasPrefix(strings.ToLower(tableName), tablePrefix) {
				continue OuterLoop
			}
		}
		break
	}
	return fulltext.IndexTableNames{
		Config:      fmt.Sprintf("dolt_%s_fts_config", parentTableName),
		Position:    fmt.Sprintf("%s_fts_position", tablePrefix),
		DocCount:    fmt.Sprintf("%s_fts_doc_count", tablePrefix),
		GlobalCount: fmt.Sprintf("%s_fts_global_count", tablePrefix),
		RowCount:    fmt.Sprintf("%s_fts_row_count", tablePrefix),
	}, nil
}

// createSqlTable is the private version of CreateTable. It doesn't enforce any table name checks.
func (db Database) createSqlTable(ctx *sql.Context, table string, schemaName string, sch sql.PrimaryKeySchema, collation sql.CollationID, comment string) error {
	ws, err := db.GetWorkingSet(ctx)
	if err != nil {
		return err
	}
	root := ws.WorkingRoot()

	if resolve.UseSearchPath && db.schemaName == "" {
		schemaName, err = resolve.FirstExistingSchemaOnSearchPath(ctx, root)
		if err != nil {
			return err
		}
		db.schemaName = schemaName
	}

	tableName := doltdb.TableName{Name: table, Schema: schemaName}
	if exists, err := root.HasTable(ctx, tableName); err != nil {
		return err
	} else if exists {
		return sql.ErrTableAlreadyExists.New(table)
	}

	headRoot, err := db.GetHeadRoot(ctx)
	if err != nil {
		return err
	}

	doltSch, err := sqlutil.ToDoltSchema(ctx, root, tableName, sch, headRoot, collation)
	if err != nil {
		return err
	}
	doltSch.SetComment(comment)

	// Prevent any tables that use Spatial Types as Primary Key from being created
	if schema.IsUsingSpatialColAsKey(doltSch) {
		return schema.ErrUsingSpatialKey.New(tableName.Name)
	}

	// Prevent any tables that use BINARY, CHAR, VARBINARY, VARCHAR prefixes

	if schema.HasAutoIncrement(doltSch) {
		ait, err := db.gs.AutoIncrementTracker(ctx)
		if err != nil {
			return err
		}
		ait.AddNewTable(tableName.Name)
	}

	return db.createDoltTable(ctx, tableName.Name, tableName.Schema, root, doltSch)
}

// createIndexedSqlTable is the private version of createSqlTable. It doesn't enforce any table name checks.
func (db Database) createIndexedSqlTable(ctx *sql.Context, table string, schemaName string, sch sql.PrimaryKeySchema, idxDef sql.IndexDef, collation sql.CollationID) error {
	ws, err := db.GetWorkingSet(ctx)
	if err != nil {
		return err
	}
	root := ws.WorkingRoot()

	if resolve.UseSearchPath && db.schemaName == "" {
		schemaName, err = resolve.FirstExistingSchemaOnSearchPath(ctx, root)
		if err != nil {
			return err
		}
		db.schemaName = schemaName
	}

	tableName := doltdb.TableName{Name: table, Schema: schemaName}
	if exists, err := root.HasTable(ctx, tableName); err != nil {
		return err
	} else if exists {
		return sql.ErrTableAlreadyExists.New(tableName.Name)
	}

	headRoot, err := db.GetHeadRoot(ctx)
	if err != nil {
		return err
	}

	doltSch, err := sqlutil.ToDoltSchema(ctx, root, tableName, sch, headRoot, collation)
	if err != nil {
		return err
	}

	// Prevent any tables that use Spatial Types as Primary Key from being created
	if schema.IsUsingSpatialColAsKey(doltSch) {
		return schema.ErrUsingSpatialKey.New(tableName.Name)
	}

	// Prevent any tables that use BINARY, CHAR, VARBINARY, VARCHAR prefixes in Primary Key
	for _, idxCol := range idxDef.Columns {
		col := sch.Schema[sch.Schema.IndexOfColName(idxCol.Name)]
		if col.PrimaryKey && types.IsText(col.Type) && idxCol.Length > 0 {
			return sql.ErrUnsupportedIndexPrefix.New(col.Name)
		}
	}

	if schema.HasAutoIncrement(doltSch) {
		ait, err := db.gs.AutoIncrementTracker(ctx)
		if err != nil {
			return err
		}
		ait.AddNewTable(tableName.Name)
	}

	return db.createDoltTable(ctx, tableName.Name, tableName.Schema, root, doltSch)
}

// createDoltTable creates a table on the database using the given dolt schema while not enforcing table baseName checks.
func (db Database) createDoltTable(ctx *sql.Context, tableName string, schemaName string, root doltdb.RootValue, doltSch schema.Schema) error {
	if exists, err := root.HasTable(ctx, doltdb.TableName{Name: tableName, Schema: schemaName}); err != nil {
		return err
	} else if exists {
		return sql.ErrTableAlreadyExists.New(tableName)
	}

	var conflictingTbls []string
	_ = doltSch.GetAllCols().Iter(func(tag uint64, col schema.Column) (stop bool, err error) {
		_, oldTableName, exists, err := doltdb.GetTableByColTag(ctx, root, tag)
		if err != nil {
			return true, err
		}
		if exists && oldTableName.Name != tableName {
			errStr := schema.NewErrTagPrevUsed(tag, col.Name, tableName, oldTableName.Name).Error()
			conflictingTbls = append(conflictingTbls, errStr)
		}
		return false, nil
	})

	if len(conflictingTbls) > 0 {
		return fmt.Errorf("%s", strings.Join(conflictingTbls, "\n"))
	}

	newRoot, err := doltdb.CreateEmptyTable(ctx, root, doltdb.TableName{Name: tableName, Schema: schemaName}, doltSch)
	if err != nil {
		return err
	}

	return db.SetRoot(ctx, newRoot)
}

// CreateTemporaryTable creates a table that only exists the length of a session.
func (db Database) CreateTemporaryTable(ctx *sql.Context, tableName string, pkSch sql.PrimaryKeySchema, collation sql.CollationID) error {
	if doltdb.IsSystemTable(doltdb.TableName{Name: tableName, Schema: db.schemaName}) {
		return ErrReservedTableName.New(tableName)
	}

	if doltdb.HasDoltCIPrefix(tableName) {
		if !doltdb.DoltCICanBypass(ctx) {
			return ErrReservedTableName.New(tableName)
		}
	}

	if strings.HasPrefix(tableName, diff.DBPrefix) {
		return ErrReservedDiffTableName.New(tableName)
	}

	if !doltdb.IsValidTableName(tableName) {
		return ErrInvalidTableName.New(tableName)
	}

	tmp, err := NewTempTable(ctx, db.ddb, pkSch, tableName, db.Name(), db.editOpts, collation)
	if err != nil {
		return err
	}

	ds := dsess.DSessFromSess(ctx.Session)
	ds.AddTemporaryTable(ctx, db.Name(), tmp)
	return nil
}

// CreateSchema implements sql.SchemaDatabase
func (db Database) CreateSchema(ctx *sql.Context, schemaName string) error {
	if err := dsess.CheckAccessForDb(ctx, db, branch_control.Permissions_Write); err != nil {
		return err
	}

	root, err := db.GetRoot(ctx)
	if err != nil {
		return err
	}

	_, exists, err := doltdb.ResolveDatabaseSchema(ctx, root, schemaName)
	if err != nil {
		return err
	}

	if exists {
		return sql.ErrDatabaseSchemaExists.New(schemaName)
	}

	root, err = root.CreateDatabaseSchema(ctx, schema.DatabaseSchema{
		Name: schemaName,
	})
	if err != nil {
		return err
	}

	return db.SetRoot(ctx, root)
}

// GetSchema implements sql.SchemaDatabase
func (db Database) GetSchema(ctx *sql.Context, schemaName string) (sql.DatabaseSchema, bool, error) {
	// For doltgres, the information_schema database should be a schema.
	if schemaName == sql.InformationSchemaDatabaseName {
		return newInformationSchemaDatabase(db.Name()), true, nil
	}

	root, err := db.GetRoot(ctx)
	if err != nil {
		return nil, false, err
	}

	schemas, err := root.GetDatabaseSchemas(ctx)
	if err != nil {
		return nil, false, err
	}

	for _, schema := range schemas {
		if strings.EqualFold(schema.Name, schemaName) {
			db.schemaName = schema.Name
			handledSchema, err := HandleSchema(ctx, schemaName, db)
			if err != nil {
				return nil, false, err
			}
			return handledSchema, true, nil
		}
	}

	// For a temporary backwards compatibility solution, always pretend the public schema exists.
	// We create it explicitly for new databases.
	if strings.EqualFold(schemaName, "public") {
		db.schemaName = "public"
		return db, true, nil
	}

	return nil, false, nil
}

// HandleSchema is used by Doltgres to intercept a database for the purposes of system tables. In Dolt, this just
// returns the given database.
var HandleSchema = func(ctx *sql.Context, schemaName string, db Database) (sql.DatabaseSchema, error) {
	return db, nil
}

// AllSchemas implements sql.SchemaDatabase
func (db Database) AllSchemas(ctx *sql.Context) ([]sql.DatabaseSchema, error) {
	if !resolve.UseSearchPath {
		return []sql.DatabaseSchema{db}, nil
	}

	root, err := db.GetRoot(ctx)
	if err != nil {
		return nil, err
	}

	schemas, err := root.GetDatabaseSchemas(ctx)
	if err != nil {
		return nil, err
	}

	dbSchemas := make([]sql.DatabaseSchema, len(schemas)+1)
	for i, schema := range schemas {
		sdb := db
		sdb.schemaName = schema.Name
		handledDb, err := HandleSchema(ctx, schema.Name, sdb)
		if err != nil {
			return nil, err
		}
		dbSchemas[i] = handledDb
	}

	// For doltgres, the information_schema database should be a schema.
	dbSchemas[len(schemas)] = newInformationSchemaDatabase(db.Name())

	return dbSchemas, nil
}

// RenameTable implements sql.TableRenamer
func (db Database) RenameTable(ctx *sql.Context, oldName, newName string) error {
	if err := dsess.CheckAccessForDb(ctx, db, branch_control.Permissions_Write); err != nil {
		return err
	}
	root, err := db.GetRoot(ctx)

	if err != nil {
		return err
	}

	if doltdb.IsNonAlterableSystemTable(doltdb.TableName{Name: oldName, Schema: db.schemaName}) {
		return ErrSystemTableAlter.New(oldName)
	}

	if doltdb.IsSystemTable(doltdb.TableName{Name: newName, Schema: db.schemaName}) {
		return ErrReservedTableName.New(newName)
	}

	if doltdb.HasDoltCIPrefix(newName) {
		if !doltdb.DoltCICanBypass(ctx) {
			return ErrReservedTableName.New(newName)
		}
	}

	if strings.HasPrefix(newName, diff.DBPrefix) {
		return ErrReservedDiffTableName.New(newName)
	}

	if !doltdb.IsValidTableName(newName) {
		return ErrInvalidTableName.New(newName)
	}

	oldNameWithSchema, _, exists, err := resolve.Table(ctx, root, oldName)
	if err != nil {
		return err
	}

	if !exists {
		return sql.ErrTableNotFound.New(oldName)
	}

	// TODO: we have no way to rename a table to a different schema, need to change the GMS interface for that
	newNameWithSchema := doltdb.TableName{Schema: oldNameWithSchema.Schema, Name: newName}
	_, exists, err = root.ResolveTableName(ctx, newNameWithSchema)
	if exists {
		return sql.ErrTableAlreadyExists.New(newName)
	}

	newRoot, err := renameTable(ctx, root, oldNameWithSchema, newNameWithSchema)
	if err != nil {
		return err
	}

	return db.SetRoot(ctx, newRoot)
}

// GetViewDefinition implements sql.ViewDatabase
func (db Database) GetViewDefinition(ctx *sql.Context, viewName string) (sql.ViewDefinition, bool, error) {
	root, err := db.GetRoot(ctx)
	if err != nil {
		return sql.ViewDefinition{}, false, err
	}
	// attempts to define the db schema name if applicable
	if resolve.UseSearchPath && db.schemaName == "" {
		if schemaName, _ := resolve.FirstExistingSchemaOnSearchPath(ctx, root); schemaName != "" {
			db.schemaName = schemaName
		}
	}

	lwrViewName := strings.ToLower(viewName)
	switch {
	case strings.HasPrefix(lwrViewName, doltdb.DoltBlameViewPrefix):
		tableName := lwrViewName[len(doltdb.DoltBlameViewPrefix):]

		blameViewTextDef, err := dtables.NewBlameView(ctx, doltdb.TableName{Name: tableName, Schema: db.schemaName}, root)
		if err != nil {
			return sql.ViewDefinition{}, false, err
		}
		return sql.ViewDefinition{Name: viewName, TextDefinition: blameViewTextDef, CreateViewStatement: fmt.Sprintf("CREATE VIEW `%s` AS %s", viewName, blameViewTextDef)}, true, nil
	}

	schTblHash, ok, err := root.GetTableHash(ctx, doltdb.TableName{Name: doltdb.SchemasTableName, Schema: db.schemaName})
	if err != nil {
		return sql.ViewDefinition{}, false, err
	}
	if !ok {
		return sql.ViewDefinition{}, false, nil
	}

	key := doltdb.DataCacheKey{Hash: schTblHash}

	ds := dsess.DSessFromSess(ctx.Session)
	dbState, _, err := ds.LookupDbState(ctx, db.RevisionQualifiedName())
	if err != nil {
		return sql.ViewDefinition{}, false, err
	}

	if dbState.SessionCache().ViewsCached(key) {
		view, ok := dbState.SessionCache().GetCachedViewDefinition(key, dsess.TableCacheKey{Name: viewName, Schema: db.schemaName})
		if ok {
			return view, ok, nil
		}
	}

	tbl, _, err := db.GetTableInsensitive(ctx, doltdb.SchemasTableName)
	if err != nil {
		return sql.ViewDefinition{}, false, err
	}

	wrapper, ok := tbl.(*SchemaTable)
	if !ok {
		return sql.ViewDefinition{}, false, fmt.Errorf("expected a SchemaTable, but found %T", tbl)
	}

	if wrapper.backingTable == nil {
		dbState.SessionCache().CacheViews(key, nil, db.schemaName)
		return sql.ViewDefinition{}, false, nil
	}

	views, viewDef, found, err := getViewDefinitionFromSchemaFragmentsOfView(ctx, wrapper.backingTable, viewName)
	if err != nil {
		return sql.ViewDefinition{}, false, err
	}

	// TODO: only cache views from a single schema here
	dbState.SessionCache().CacheViews(key, views, db.schemaName)

	return viewDef, found, nil
}

func getViewDefinitionFromSchemaFragmentsOfView(ctx *sql.Context, tbl *WritableDoltTable, viewName string) ([]sql.ViewDefinition, sql.ViewDefinition, bool, error) {
	fragments, err := getSchemaFragmentsOfType(ctx, tbl, viewFragment)
	if err != nil {
		return nil, sql.ViewDefinition{}, false, err
	}

	var found = false
	var viewDef sql.ViewDefinition
	var views = make([]sql.ViewDefinition, len(fragments))
	for i, fragment := range fragments {
		if strings.HasPrefix(strings.ToLower(fragments[i].fragment), "select") {
			// older versions
			views[i] = sql.ViewDefinition{
				Name:                fragments[i].name,
				TextDefinition:      fragments[i].fragment,
				CreateViewStatement: fmt.Sprintf("CREATE VIEW %s AS %s", fragments[i].name, fragments[i].fragment),
			}
		} else {
			views[i] = sql.ViewDefinition{
				Name: fragments[i].name,
				// TODO: need to define TextDefinition
				CreateViewStatement: fragments[i].fragment,
				SqlMode:             fragment.sqlMode,
			}
		}

		if strings.EqualFold(fragment.name, viewName) {
			found = true
			viewDef = views[i]
		}
	}

	return views, viewDef, found, nil
}

// AllViews implements sql.ViewDatabase
func (db Database) AllViews(ctx *sql.Context) ([]sql.ViewDefinition, error) {
	tbl, _, err := db.GetTableInsensitive(ctx, doltdb.SchemasTableName)
	if err != nil {
		return nil, err
	}

	wrapper, ok := tbl.(*SchemaTable)
	if !ok {
		return nil, fmt.Errorf("expected a SchemaTable, but found %T", tbl)
	}
	if wrapper.backingTable == nil {
		return nil, nil
	}

	views, _, _, err := getViewDefinitionFromSchemaFragmentsOfView(ctx, wrapper.backingTable, "")
	if err != nil {
		return nil, err
	}

	return views, nil
}

// CreateView implements sql.ViewCreator. Persists the view in the dolt database, so
// it can exist in a sql session later. Returns sql.ErrExistingView if a view
// with that name already exists.
func (db Database) CreateView(ctx *sql.Context, name string, selectStatement, createViewStmt string) error {
	err := sql.ErrExistingView.New(db.Name(), name)
	return db.addFragToSchemasTable(ctx, "view", name, createViewStmt, time.Unix(0, 0).UTC(), err)
}

// DropView implements sql.ViewDropper. Removes a view from persistence in the
// dolt database. Returns sql.ErrNonExistingView if the view did not
// exist.
func (db Database) DropView(ctx *sql.Context, name string) error {
	err := sql.ErrViewDoesNotExist.New(db.baseName, name)
	return db.dropFragFromSchemasTable(ctx, "view", name, err)
}

// GetTriggers implements sql.TriggerDatabase.
func (db Database) GetTriggers(ctx *sql.Context) ([]sql.TriggerDefinition, error) {
	root, err := db.GetRoot(ctx)
	if err != nil {
		return nil, nil
	}

	key, err := doltdb.NewDataCacheKey(root)
	if err != nil {
		return nil, err
	}

	ds := dsess.DSessFromSess(ctx.Session)
	dbState, _, err := ds.LookupDbState(ctx, db.RevisionQualifiedName())
	if err != nil {
		return nil, nil
	}

	var triggers []sql.TriggerDefinition
	var ok bool
	if triggers, ok = dbState.SessionCache().GetCachedTriggers(key, db.schemaName); ok {
		return triggers, nil
	}

	defer func() {
		dbState.SessionCache().CacheTriggers(key, triggers, db.schemaName)
	}()

	tbl, _, err := db.GetTableInsensitive(ctx, doltdb.SchemasTableName)
	if err != nil {
		return nil, err
	}

	wrapper, ok := tbl.(*SchemaTable)
	if !ok {
		return nil, fmt.Errorf("expected a SchemaTable, but found %T", tbl)
	}

	if wrapper.backingTable == nil {
		return nil, nil
	}

	frags, err := getSchemaFragmentsOfType(ctx, wrapper.backingTable, triggerFragment)
	if err != nil {
		return nil, err
	}

	for _, frag := range frags {
		triggers = append(triggers, sql.TriggerDefinition{
			Name:            frag.name,
			CreateStatement: frag.fragment,
			CreatedAt:       frag.created,
			SqlMode:         frag.sqlMode,
		})
	}
	if err != nil {
		return nil, err
	}

	return triggers, nil
}

// CreateTrigger implements sql.TriggerDatabase.
func (db Database) CreateTrigger(ctx *sql.Context, definition sql.TriggerDefinition) error {
	return db.addFragToSchemasTable(ctx,
		"trigger",
		definition.Name,
		definition.CreateStatement,
		definition.CreatedAt,
		fmt.Errorf("triggers `%s` already exists", definition.Name), //TODO: add a sql error and return that instead
	)
}

// DropTrigger implements sql.TriggerDatabase.
func (db Database) DropTrigger(ctx *sql.Context, name string) error {
	//TODO: add a sql error and use that as the param error instead
	return db.dropFragFromSchemasTable(ctx, "trigger", name, sql.ErrTriggerDoesNotExist.New(name))
}

// GetEvent implements sql.EventDatabase.
func (db Database) GetEvent(ctx *sql.Context, name string) (sql.EventDefinition, bool, error) {
	tbl, _, err := db.GetTableInsensitive(ctx, doltdb.SchemasTableName)
	if err != nil {
		return sql.EventDefinition{}, false, err
	}

	wrapper, ok := tbl.(*SchemaTable)
	if !ok {
		return sql.EventDefinition{}, false, fmt.Errorf("expected a SchemaTable, but found %T", tbl)
	}
	if wrapper.backingTable == nil {
		return sql.EventDefinition{}, false, nil
	}

	frags, err := getSchemaFragmentsOfType(ctx, wrapper.backingTable, eventFragment)
	if err != nil {
		return sql.EventDefinition{}, false, err
	}

	for _, frag := range frags {
		if strings.EqualFold(frag.name, name) {
			event, err := db.createEventDefinitionFromFragment(ctx, frag)
			if err != nil {
				return sql.EventDefinition{}, false, err
			}
			return *event, true, nil
		}
	}
	return sql.EventDefinition{}, false, nil
}

// GetEvents implements sql.EventDatabase.
func (db Database) GetEvents(ctx *sql.Context) (events []sql.EventDefinition, token interface{}, err error) {
	tbl, _, err := db.GetTableInsensitive(ctx, doltdb.SchemasTableName)
	if err != nil {
		return nil, nil, err
	}
	wrapper, ok := tbl.(*SchemaTable)
	if !ok {
		return nil, nil, fmt.Errorf("expected a SchemaTable, but found %T", tbl)
	}

	if wrapper.backingTable == nil {
		// If the dolt_schemas table doesn't exist, it's not an error, just no events
		return nil, nil, nil
	}

	frags, err := getSchemaFragmentsOfType(ctx, wrapper.backingTable, eventFragment)
	if err != nil {
		return nil, nil, err
	}

	for _, frag := range frags {
		event, err := db.createEventDefinitionFromFragment(ctx, frag)
		if err != nil {
			return nil, nil, err
		}
		events = append(events, *event)
	}

	// Grab a hash of the dolt_schemas table to use as the identifying token
	// to track if events need to be reloaded.
	tableHash, err := db.doltSchemaTableHash(ctx)
	if err != nil {
		return nil, nil, err
	}

	return events, tableHash, nil
}

// NeedsToReloadEvents implements sql.EventDatabase.
func (db Database) NeedsToReloadEvents(ctx *sql.Context, token interface{}) (bool, error) {
	// A nil token means no events in this db. If the dolt_schemas table doesn't exist, it will have a zero hash below
	// as well, meaning we don't reload events in that case.
	if token == nil {
		token = hash.Hash{}
	}

	hash, ok := token.(hash.Hash)
	if !ok {
		return false, fmt.Errorf("expected token to be hash.Hash, but received %T", token)
	}

	tableHash, err := db.doltSchemaTableHash(ctx)
	if err != nil {
		return false, err
	}

	// If the current hash doesn't match what we last loaded, then we
	// need to reload event definitions
	return !tableHash.Equal(hash), nil
}

// doltSchemaTableHash returns the hash of the dolt_schemas table, or any error encountered along the way.
func (db Database) doltSchemaTableHash(ctx *sql.Context) (hash.Hash, error) {
	root, err := db.GetRoot(ctx)
	if err != nil {
		return hash.Hash{}, err
	}

	tableHash, _, err := root.GetTableHash(ctx, doltdb.TableName{Name: doltdb.SchemasTableName})
	return tableHash, err
}

// createEventDefinitionFromFragment creates an EventDefinition instance from the schema fragment |frag|.
func (db Database) createEventDefinitionFromFragment(ctx *sql.Context, frag schemaFragment) (*sql.EventDefinition, error) {
	b := planbuilder.New(ctx, db.getCatalog(ctx), db.getEventScheduler(ctx), nil)
	b.SetParserOptions(sql.NewSqlModeFromString(frag.sqlMode).ParserOptions())
	parsed, _, _, _, err := b.Parse(updateEventStatusTemporarilyForNonDefaultBranch(db.revision, frag.fragment), nil, false)
	if err != nil {
		return nil, err
	}

	eventPlan, ok := parsed.(*plan.CreateEvent)
	if !ok {
		return nil, fmt.Errorf("unexpected type %T for create event statement", eventPlan)
	}

	// NOTE: Time fields for events are assumed to be specified in the session's timezone, which defaults to the
	//       system's timezone. When we store them, we store them at UTC, and when we send them back to a caller
	//       we convert them back to the caller's session timezone.
	//       Here we are loading the events from disk, so they are already in UTC and don't need any other
	//       timezone applied, so we specify "+00:00".
	event, err := eventPlan.GetEventDefinition(ctx, frag.created, frag.created, frag.created, "+00:00")
	if err != nil {
		return nil, err
	}
	event.SqlMode = frag.sqlMode

	return &event, nil
}

// getCatalog creates and returns the analyzer.Catalog instance for this database.
func (db Database) getCatalog(ctx *sql.Context) *analyzer.Catalog {
	doltSession := dsess.DSessFromSess(ctx.Session)
	return sqle.NewDefault(doltSession.Provider()).Analyzer.Catalog
}

// getEventScheduler retrieves the EventScheduler for this database
func (db Database) getEventScheduler(ctx *sql.Context) sql.EventScheduler {
	doltSession := dsess.DSessFromSess(ctx.Session)
	return sqle.NewDefault(doltSession.Provider()).EventScheduler
}

// SaveEvent implements sql.EventDatabase.
func (db Database) SaveEvent(ctx *sql.Context, event sql.EventDefinition) (bool, error) {
	// If the database is NOT on the DefaultInitBranch, then we disable the event, since
	// events only run from a single branch. We check this by looking at the database's
	// revision and ensuring it either matches DefaultInitBranch or is empty.
	// TODO: need better way to determine the default branch; currently it checks only 'main'
	if (db.revision != env.DefaultInitBranch && db.revision != "") && event.Status == sql.EventStatus_Enable.String() {
		ctx.GetLogger().Debugf("disabling event %s (db.revision == %s)", event.Name, db.revision)
		event.Status = sql.EventStatus_Disable.String()
		ctx.Session.Warn(&sql.Warning{
			Level:   "Warning",
			Code:    1105,
			Message: fmt.Sprintf("Event status cannot be enabled for revision database."),
		})
	}

	// TODO: store LastAltered, LastExecuted and TimezoneOffset in appropriate place
	return event.Status == sql.EventStatus_Enable.String(), db.addFragToSchemasTable(ctx,
		eventFragment,
		event.Name,
		event.CreateEventStatement(),
		event.CreatedAt,
		sql.ErrEventAlreadyExists.New(event.Name),
	)
}

// DropEvent implements sql.EventDatabase.
func (db Database) DropEvent(ctx *sql.Context, name string) error {
	return db.dropFragFromSchemasTable(ctx, eventFragment, name, sql.ErrEventDoesNotExist.New(name))
}

// UpdateEvent implements sql.EventDatabase.
func (db Database) UpdateEvent(ctx *sql.Context, originalName string, event sql.EventDefinition) (bool, error) {
	// TODO: any EVENT STATUS change should also update the branch-specific event scheduling
	err := db.DropEvent(ctx, originalName)
	if err != nil {
		return false, err
	}
	return db.SaveEvent(ctx, event)
}

// UpdateLastExecuted implements sql.EventDatabase
func (db Database) UpdateLastExecuted(ctx *sql.Context, eventName string, lastExecuted time.Time) error {
	// TODO: update LastExecuted in appropriate place
	return nil
}

// updateEventStatusTemporarilyForNonDefaultBranch updates the event status from ENABLE to DISABLE if it's not default branch.
// The event status metadata is not updated in storage, but only for display purposes we return event status as 'DISABLE'.
// This function is used temporarily to implement logic of only allowing enabled events to be executed on default branch.
func updateEventStatusTemporarilyForNonDefaultBranch(revision, createStmt string) string {
	// TODO: need better way to determine the default branch; currently it checks only 'main'

	if revision == "" || revision == env.DefaultInitBranch {
		return createStmt
	}
	return strings.Replace(createStmt, "ENABLE", "DISABLE", 1)
}

// GetStoredProcedure implements sql.StoredProcedureDatabase.
func (db Database) GetStoredProcedure(ctx *sql.Context, name string) (sql.StoredProcedureDetails, bool, error) {
	procedures, err := DoltProceduresGetAll(ctx, db, strings.ToLower(name))
	if err != nil {
		return sql.StoredProcedureDetails{}, false, nil
	}
	if len(procedures) == 1 {
		return procedures[0], true, nil
	}
	return sql.StoredProcedureDetails{}, false, nil
}

// GetStoredProcedures implements sql.StoredProcedureDatabase.
func (db Database) GetStoredProcedures(ctx *sql.Context) ([]sql.StoredProcedureDetails, error) {
	return DoltProceduresGetAll(ctx, db, "")
}

// SaveStoredProcedure implements sql.StoredProcedureDatabase.
func (db Database) SaveStoredProcedure(ctx *sql.Context, spd sql.StoredProcedureDetails) error {
	if err := dsess.CheckAccessForDb(ctx, db, branch_control.Permissions_Write); err != nil {
		return err
	}
	return DoltProceduresAddProcedure(ctx, db, spd)
}

// DropStoredProcedure implements sql.StoredProcedureDatabase.
func (db Database) DropStoredProcedure(ctx *sql.Context, name string) error {
	if err := dsess.CheckAccessForDb(ctx, db, branch_control.Permissions_Write); err != nil {
		return err
	}
	return DoltProceduresDropProcedure(ctx, db, name)
}

func (db Database) addFragToSchemasTable(ctx *sql.Context, fragType, name, definition string, created time.Time, existingErr error) (err error) {
	if err := dsess.CheckAccessForDb(ctx, db, branch_control.Permissions_Write); err != nil {
		return err
	}
	tbl, err := getOrCreateDoltSchemasTable(ctx, db)
	if err != nil {
		return err
	}

	_, exists, err := fragFromSchemasTable(ctx, tbl, fragType, name)
	if err != nil {
		return err
	}
	if exists {
		return existingErr
	}

	// Insert the new row into the db
	inserter := tbl.Inserter(ctx)
	defer func() {
		cErr := inserter.Close(ctx)
		if err == nil {
			err = cErr
		}
	}()
	// Encode createdAt time to JSON
	extra := Extra{
		CreatedAt: created.Unix(),
	}
	extraJSON, err := json.Marshal(extra)
	if err != nil {
		return err
	}

	sqlMode := sql.LoadSqlMode(ctx)

	return inserter.Insert(ctx, sql.Row{fragType, name, definition, extraJSON, sqlMode.String()})
}

func (db Database) dropFragFromSchemasTable(ctx *sql.Context, fragType, name string, missingErr error) error {
	if err := dsess.CheckAccessForDb(ctx, db, branch_control.Permissions_Write); err != nil {
		return err
	}

	root, err := db.GetRoot(ctx)
	if err != nil {
		return err
	}
	if resolve.UseSearchPath && db.schemaName == "" {
		schemaName, err := resolve.FirstExistingSchemaOnSearchPath(ctx, root)
		if err != nil {
			return err
		}
		db.schemaName = schemaName
	}

	stbl, _, err := db.GetTableInsensitive(ctx, doltdb.SchemasTableName)
	if err != nil {
		return err
	}

	swrapper, ok := stbl.(*SchemaTable)
	if !ok {
		return fmt.Errorf("expected a SchemaTable, but found %T", stbl)
	}
	if swrapper.backingTable == nil {
		return missingErr
	}

	tbl := swrapper.backingTable
	row, exists, err := fragFromSchemasTable(ctx, tbl, fragType, name)
	if err != nil {
		return err
	}
	if !exists {
		return missingErr
	}
	deleter := tbl.Deleter(ctx)
	err = deleter.Delete(ctx, row)
	if err != nil {
		return err
	}

	err = deleter.Close(ctx)
	if err != nil {
		return err
	}

	// If the dolt schemas table is now empty, drop it entirely. This is necessary to prevent the creation and
	// immediate dropping of views or triggers, when none previously existed, from changing the database state.
	return db.dropTableIfEmpty(ctx, doltdb.SchemasTableName)
}

// dropTableIfEmpty drops the table named if it exists and has at least one row.
func (db Database) dropTableIfEmpty(ctx *sql.Context, tableName string) error {
	stbl, found, err := db.GetTableInsensitive(ctx, tableName)
	if err != nil {
		return err
	}
	if !found {
		return nil
	}

	if wrapped, ok := stbl.(WritableDoltTableWrapper); ok {
		stbl = wrapped.UnWrap()
		if stbl == nil {
			return nil
		}
	}

	table, err := stbl.(*WritableDoltTable).DoltTable.DoltTable(ctx)
	if err != nil {
		return err
	}

	rows, err := table.GetRowData(ctx)
	if err != nil {
		return err
	}

	numRows, err := rows.Count()
	if err != nil {
		return err
	}

	if numRows == 0 {
		return db.dropTable(ctx, tableName)
	}

	return nil
}

// GetAllTemporaryTables returns all temporary tables
func (db Database) GetAllTemporaryTables(ctx *sql.Context) ([]sql.Table, error) {
	sess := dsess.DSessFromSess(ctx.Session)
	return sess.GetAllTemporaryTables(ctx, db.Name())
}

// GetCollation implements the interface sql.CollatedDatabase.
func (db Database) GetCollation(ctx *sql.Context) sql.CollationID {
	root, err := db.GetRoot(ctx)
	if err != nil {
		return sql.Collation_Default
	}
	collation, err := root.GetCollation(ctx)
	if err != nil {
		return sql.Collation_Default
	}
	return sql.CollationID(collation)
}

// SetCollation implements the interface sql.CollatedDatabase.
func (db Database) SetCollation(ctx *sql.Context, collation sql.CollationID) error {
	if err := dsess.CheckAccessForDb(ctx, db, branch_control.Permissions_Write); err != nil {
		return err
	}
	if collation == sql.Collation_Unspecified {
		collation = sql.Collation_Default
	}
	root, err := db.GetRoot(ctx)
	if err != nil {
		return err
	}
	newRoot, err := root.SetCollation(ctx, schema.Collation(collation))
	if err != nil {
		return err
	}
	return db.SetRoot(ctx, newRoot)
}

// ConvertRowToRebasePlanStep converts a sql.Row to RebasePlanStep. This is used by Doltgres to convert
// from a sql.Row considering the correct types.
var ConvertRowToRebasePlanStep = convertRowToRebasePlanStep

func convertRowToRebasePlanStep(ctx context.Context, row sql.Row) (rebase.RebasePlanStep, error) {
	i, ok := row[1].(uint16)
	if !ok {
		return rebase.RebasePlanStep{}, fmt.Errorf("invalid enum value in rebase plan: %v (%T)", row[1], row[1])
	}

	rebaseAction, ok := dprocedures.RebaseActionEnumType.At(int(i))
	if !ok {
		return rebase.RebasePlanStep{}, fmt.Errorf("invalid enum value in rebase plan: %v (%T)", row[1], row[1])
	}

	commitHash, ok, err := sql.Unwrap[string](ctx, row[2])
	if err != nil {
		return rebase.RebasePlanStep{}, err
	}
	if !ok {
		return rebase.RebasePlanStep{}, fmt.Errorf("invalid commit hash value in rebase plan: %v (%T)", row[2], row[2])
	}

	commitMsg, ok, err := sql.Unwrap[string](ctx, row[3])
	if err != nil {
		return rebase.RebasePlanStep{}, err
	}
	if !ok {
		return rebase.RebasePlanStep{}, fmt.Errorf("invalid commit message value in rebase plan: %v (%T)", row[3], row[3])
	}

	return rebase.RebasePlanStep{
		RebaseOrder: row[0].(decimal.Decimal),
		Action:      rebaseAction,
		CommitHash:  commitHash,
		CommitMsg:   commitMsg,
	}, nil
}

// LoadRebasePlan implements the rebase.RebasePlanDatabase interface
func (db Database) LoadRebasePlan(ctx *sql.Context) (*rebase.RebasePlan, error) {
	if resolve.UseSearchPath {
		db.schemaName = doltdb.DoltNamespace
	}
	table, ok, err := db.GetTableInsensitive(ctx, doltdb.GetRebaseTableName())
	if err != nil {
		return nil, err
	}
	if !ok {
		return nil, fmt.Errorf("unable to find dolt_rebase table")
	}
	resolvedTable := plan.NewResolvedTable(table, db, nil)
	rebaseSchema := dprocedures.GetDoltRebaseSystemTableSchema()
	sort := plan.NewSort([]sql.SortField{{
		Column: expression.NewGetField(0, rebaseSchema[0].Type, "rebase_order", false),
		Order:  sql.Ascending,
	}}, resolvedTable)
	iter, err := rowexec.DefaultBuilder.Build(ctx, sort, nil)
	if err != nil {
		return nil, err
	}

	var rebasePlan rebase.RebasePlan
	for {
		row, err := iter.Next(ctx)
		if err == io.EOF {
			break
		} else if err != nil {
			return nil, err
		}

		newRebasePlan, err := ConvertRowToRebasePlanStep(ctx, row)
		if err != nil {
			return nil, err
		}

		rebasePlan.Steps = append(rebasePlan.Steps, newRebasePlan)
	}

	return &rebasePlan, nil
}

// ConvertRebasePlanStepToRow converts a RebasePlanStep to sql.Row. This is used by Doltgres to convert
// to a sql.Row with the correct types.
var ConvertRebasePlanStepToRow = convertRebasePlanStepToRow

func convertRebasePlanStepToRow(planMember rebase.RebasePlanStep) (sql.Row, error) {
	actionEnumValue := dprocedures.RebaseActionEnumType.IndexOf(strings.ToLower(planMember.Action))
	if actionEnumValue == -1 {
		return nil, fmt.Errorf("invalid rebase action: %s", planMember.Action)
	}
	return sql.Row{
		planMember.RebaseOrder,
		uint16(actionEnumValue),
		planMember.CommitHash,
		planMember.CommitMsg,
	}, nil
}

// SaveRebasePlan implements the rebase.RebasePlanDatabase interface
func (db Database) SaveRebasePlan(ctx *sql.Context, plan *rebase.RebasePlan) error {
	if resolve.UseSearchPath {
		db.schemaName = doltdb.DoltNamespace
	}

	pkSchema := sql.NewPrimaryKeySchema(dprocedures.GetDoltRebaseSystemTableSchema())
	// we use createSqlTable, instead of CreateTable to avoid the "dolt_" reserved prefix table name check
	err := db.createSqlTable(ctx, doltdb.GetRebaseTableName(), db.schemaName, pkSchema, sql.Collation_Default, "")
	if err != nil {
		return err
	}

	table, ok, err := db.GetTableInsensitive(ctx, doltdb.GetRebaseTableName())
	if err != nil {
		return err
	}
	if !ok {
		return fmt.Errorf("unable to find %s table", doltdb.GetRebaseTableName())
	}

	writeableDoltTable, ok := table.(*WritableDoltTable)
	if !ok {
		return fmt.Errorf("expected a *sqle.WritableDoltTable, but got %T", table)
	}

	inserter := writeableDoltTable.Inserter(ctx)
	for _, planMember := range plan.Steps {
		row, err := ConvertRebasePlanStepToRow(planMember)
		if err != nil {
			return err
		}

		err = inserter.Insert(ctx, row)
		if err != nil {
			return err
		}
	}

	return inserter.Close(ctx)
}

// noopRepoStateWriter is a minimal implementation of RepoStateWriter that does nothing
type noopRepoStateWriter struct{}

func (n noopRepoStateWriter) UpdateStagedRoot(ctx context.Context, newRoot doltdb.RootValue) error {
	return nil
}

func (n noopRepoStateWriter) UpdateWorkingRoot(ctx context.Context, newRoot doltdb.RootValue) error {
	return nil
}

func (n noopRepoStateWriter) SetCWBHeadRef(ctx context.Context, marshalableRef ref.MarshalableRef) error {
	return nil
}

func (n noopRepoStateWriter) AddRemote(r env.Remote) error {
	return nil
}

func (n noopRepoStateWriter) AddBackup(r env.Remote) error {
	return nil
}

func (n noopRepoStateWriter) RemoveRemote(ctx context.Context, name string) error {
	return nil
}

func (n noopRepoStateWriter) RemoveBackup(ctx context.Context, name string) error {
	return nil
}

func (n noopRepoStateWriter) TempTableFilesDir() (string, error) {
	return "", nil
}

func (n noopRepoStateWriter) UpdateBranch(name string, new env.BranchConfig) error {
	return nil
}<|MERGE_RESOLUTION|>--- conflicted
+++ resolved
@@ -333,18 +333,11 @@
 	//  at runtime
 	switch {
 	case lwrName == doltdb.DoltDiffTablePrefix+doltdb.SchemasTableName:
-<<<<<<< HEAD
-		// dolt_diff_dolt_schemas should work like other dolt_diff_ tables:
-		// showing the complete history of all schema changes across commits,
-		// plus any current working/staged changes
-		
-=======
 		// Special handling for dolt_diff_dolt_schemas
 		// For schema diff tables, we want to show differences between HEAD and WORKING
 		// (or HEAD and STAGED), similar to how regular diff tables work
 
 		// Get the HEAD commit
->>>>>>> 053ada5f
 		if head == nil {
 			var err error
 			head, err = ds.GetHeadCommit(ctx, db.RevisionQualifiedName())
@@ -352,8 +345,6 @@
 				return nil, false, err
 			}
 		}
-<<<<<<< HEAD
-=======
 
 		// Get the HEAD commit hash and root
 		headHash, err := head.HashOf()
@@ -366,7 +357,6 @@
 		if err != nil {
 			return nil, false, err
 		}
->>>>>>> 053ada5f
 
 		// Use the same pattern as regular diff tables - this will show complete history
 		return NewDoltSchemasDiffTableWithHistory(ctx, db.ddb, head, root, db), true, nil
