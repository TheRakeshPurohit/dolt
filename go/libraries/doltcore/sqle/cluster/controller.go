// Copyright 2022 Dolthub, Inc.
//
// Licensed under the Apache License, Version 2.0 (the "License");
// you may not use this file except in compliance with the License.
// You may obtain a copy of the License at
//
//     http://www.apache.org/licenses/LICENSE-2.0
//
// Unless required by applicable law or agreed to in writing, software
// distributed under the License is distributed on an "AS IS" BASIS,
// WITHOUT WARRANTIES OR CONDITIONS OF ANY KIND, either express or implied.
// See the License for the specific language governing permissions and
// limitations under the License.

package cluster

import (
	"context"
	"crypto/ed25519"
	"crypto/rand"
	"crypto/tls"
	"crypto/x509"
	"errors"
	"fmt"
	"net/http"
	"net/url"
	"os"
	"strconv"
	"strings"
	"sync"
	"time"

	"github.com/cenkalti/backoff/v4"
	"github.com/dolthub/go-mysql-server/sql"
	"github.com/dolthub/go-mysql-server/sql/mysql_db"
	gmstypes "github.com/dolthub/go-mysql-server/sql/types"
	"github.com/sirupsen/logrus"
	"google.golang.org/grpc"
	"google.golang.org/grpc/codes"
	"google.golang.org/grpc/credentials"
	"google.golang.org/grpc/status"

	replicationapi "github.com/dolthub/dolt/go/gen/proto/dolt/services/replicationapi/v1alpha1"
	"github.com/dolthub/dolt/go/libraries/doltcore/branch_control"
	"github.com/dolthub/dolt/go/libraries/doltcore/creds"
	"github.com/dolthub/dolt/go/libraries/doltcore/dbfactory"
	"github.com/dolthub/dolt/go/libraries/doltcore/doltdb"
	"github.com/dolthub/dolt/go/libraries/doltcore/env"
	"github.com/dolthub/dolt/go/libraries/doltcore/remotesrv"
	"github.com/dolthub/dolt/go/libraries/doltcore/servercfg"
	"github.com/dolthub/dolt/go/libraries/doltcore/sqle"
	"github.com/dolthub/dolt/go/libraries/doltcore/sqle/clusterdb"
	"github.com/dolthub/dolt/go/libraries/doltcore/sqle/dsess"
	"github.com/dolthub/dolt/go/libraries/utils/config"
	"github.com/dolthub/dolt/go/libraries/utils/filesys"
	"github.com/dolthub/dolt/go/libraries/utils/jwtauth"
	"github.com/dolthub/dolt/go/store/types"
)

type Role string

const RolePrimary Role = "primary"
const RoleStandby Role = "standby"
const RoleDetectedBrokenConfig Role = "detected_broken_config"

const PersistentConfigPrefix = "sqlserver.cluster"

// State for any ongoing DROP DATABASE replication attempts we have
// outstanding. When we create a database, we cancel all on going DROP DATABASE
// replication attempts.
type databaseDropReplication struct {
	ctx    context.Context
	cancel func()
	wg     *sync.WaitGroup
}

type SqlContextFactory func(ctx context.Context) (*sql.Context, error)

type Controller struct {
	cfg           servercfg.ClusterConfig
	persistentCfg config.ReadWriteConfig
	role          Role
	epoch         int
	systemVars    sqlvars
	mu            sync.Mutex
	commithooks   []*commithook
	sinterceptor  serverinterceptor
	cinterceptor  clientinterceptor
	lgr           *logrus.Logger

	standbyCallback IsStandbyCallback
	iterSessions    IterSessions
	killQuery       func(uint32)
	killConnection  func(uint32) error

	jwks      *jwtauth.MultiJWKS
	tlsCfg    *tls.Config
	grpcCreds credentials.PerRPCCredentials
	pub       ed25519.PublicKey
	priv      ed25519.PrivateKey

	replicationClients []*replicationServiceClient

	mysqlDb          *mysql_db.MySQLDb
	mysqlDbPersister *replicatingMySQLDbPersister
	mysqlDbReplicas  []*mysqlDbReplica

	branchControlController *branch_control.Controller
	branchControlFilesys    filesys.Filesys
	bcReplication           *branchControlReplication

	dropDatabase             func(*sql.Context, string) error
	outstandingDropDatabases map[string]*databaseDropReplication
	remoteSrvDBCache         remotesrv.DBCache

	sqlCtxFactory SqlContextFactory
}

type sqlvars interface {
	AddSystemVariables(sysVars []sql.SystemVariable)
	GetGlobal(name string) (sql.SystemVariable, interface{}, bool)
}

// Our IsStandbyCallback gets called with |true| or |false| when the server
// becomes a standby or a primary respectively. Standby replicas should be read
// only.
type IsStandbyCallback func(bool)

type procedurestore interface {
	Register(sql.ExternalStoredProcedureDetails)
}

const (
	// Since we fetch the keys from the other replicas we’re going to use a fixed string here.
	DoltClusterRemoteApiAudience = "dolt-cluster-remote-api.dolthub.com"
)

func NewController(lgr *logrus.Logger, cfg servercfg.ClusterConfig, pCfg config.ReadWriteConfig) (*Controller, error) {
	if cfg == nil {
		return nil, nil
	}
	pCfg = config.NewPrefixConfig(pCfg, PersistentConfigPrefix)
	role, epoch, err := applyBootstrapClusterConfig(lgr, cfg, pCfg)
	if err != nil {
		return nil, err
	}
	ret := &Controller{
		cfg:           cfg,
		persistentCfg: pCfg,
		role:          role,
		epoch:         epoch,
		commithooks:   make([]*commithook, 0),
		lgr:           lgr,
	}
	roleSetter := func(role string, epoch int) {
		ret.setRoleAndEpoch(role, epoch, roleTransitionOptions{
			graceful: false,
		})
	}
	ret.sinterceptor.lgr = lgr.WithFields(logrus.Fields{})
	ret.sinterceptor.setRole(role, epoch)
	ret.sinterceptor.roleSetter = roleSetter
	ret.cinterceptor.lgr = lgr.WithFields(logrus.Fields{})
	ret.cinterceptor.setRole(role, epoch)
	ret.cinterceptor.roleSetter = roleSetter

	ret.tlsCfg, err = ret.outboundTlsConfig()
	if err != nil {
		return nil, err
	}

	ret.pub, ret.priv, err = ed25519.GenerateKey(rand.Reader)
	if err != nil {
		return nil, err
	}

	keyID := creds.PubKeyToKID(ret.pub)
	keyIDStr := creds.B32CredsEncoding.EncodeToString(keyID)
	ret.grpcCreds = &creds.RPCCreds{
		PrivKey:    ret.priv,
		Audience:   DoltClusterRemoteApiAudience,
		Issuer:     creds.ClientIssuer,
		KeyID:      keyIDStr,
		RequireTLS: false,
	}

	ret.jwks = ret.standbyRemotesJWKS()
	ret.sinterceptor.keyProvider = ret.jwks
	ret.sinterceptor.jwtExpected = JWTExpectations()

	ret.replicationClients, err = ret.replicationServiceClients(context.Background())
	if err != nil {
		return nil, err
	}
	ret.mysqlDbReplicas = make([]*mysqlDbReplica, len(ret.replicationClients))
	for i := range ret.mysqlDbReplicas {
		bo := backoff.NewExponentialBackOff()
		bo.InitialInterval = time.Second
		bo.MaxInterval = time.Minute
		bo.MaxElapsedTime = 0
		ret.mysqlDbReplicas[i] = &mysqlDbReplica{
			lgr:     lgr.WithFields(logrus.Fields{}),
			client:  ret.replicationClients[i],
			backoff: bo,
		}
		ret.mysqlDbReplicas[i].cond = sync.NewCond(&ret.mysqlDbReplicas[i].mu)
	}

	ret.outstandingDropDatabases = make(map[string]*databaseDropReplication)

	return ret, nil
}

func (c *Controller) Run() {
	var wg sync.WaitGroup
	wg.Add(1)
	go func() {
		defer wg.Done()
		c.jwks.Run()
	}()
	wg.Add(1)
	go func() {
		defer wg.Done()
		c.mysqlDbPersister.Run()
	}()
	wg.Add(1)
	go func() {
		defer wg.Done()
		c.bcReplication.Run()
	}()
	wg.Wait()
	for _, client := range c.replicationClients {
		client.closer()
	}
}

func (c *Controller) GracefulStop() error {
	c.jwks.GracefulStop()
	c.mysqlDbPersister.GracefulStop()
	c.bcReplication.GracefulStop()
	return nil
}

func (c *Controller) ManageSystemVariables(variables sqlvars) {
	if c == nil {
		return
	}
	c.mu.Lock()
	defer c.mu.Unlock()
	c.systemVars = variables
	c.refreshSystemVars()
}

func (c *Controller) ApplyStandbyReplicationConfig(ctx context.Context, mrEnv *env.MultiRepoEnv, dbs ...dsess.SqlDatabase) error {
	if c == nil {
		return nil
	}
	c.mu.Lock()
	defer c.mu.Unlock()
	for _, db := range dbs {
		denv := mrEnv.GetEnv(db.Name())
		if denv == nil {
			continue
		}
		c.lgr.Tracef("cluster/controller: applying commit hooks for %s with role %s", db.Name(), string(c.role))
		hooks, err := c.applyCommitHooks(ctx, db.Name(), denv)
		if err != nil {
			return err
		}
		c.commithooks = append(c.commithooks, hooks...)
	}
	return nil
}

type IterSessions func(func(sql.Session) (bool, error)) error

func (c *Controller) SetIsStandbyCallback(callback IsStandbyCallback) {
	if c == nil {
		return
	}
	c.mu.Lock()
	defer c.mu.Unlock()
	c.standbyCallback = callback
	c.setProviderIsStandby(c.role != RolePrimary)
}

func (c *Controller) ManageQueryConnections(iterSessions IterSessions, killQuery func(uint32), killConnection func(uint32) error) {
	if c == nil {
		return
	}
	c.mu.Lock()
	defer c.mu.Unlock()
	c.iterSessions = iterSessions
	c.killQuery = killQuery
	c.killConnection = killConnection
}

func (c *Controller) applyCommitHooks(ctx context.Context, name string, denv *env.DoltEnv) ([]*commithook, error) {
	ttfdir, err := denv.TempTableFilesDir()
	if err != nil {
		return nil, err
	}
	remotes, err := denv.GetRemotes()
	if err != nil {
		return nil, err
	}
	dialprovider := c.gRPCDialProvider(denv)
	var hooks []*commithook
	for _, r := range c.cfg.StandbyRemotes() {
		remoteUrl := strings.Replace(r.RemoteURLTemplate(), dsess.URLTemplateDatabasePlaceholder, name, -1)
		remote, ok := remotes.Get(r.Name())
		if !ok {
			remote = env.NewRemote(r.Name(), remoteUrl, nil)
			err := denv.AddRemote(remote)
			if err != nil {
				return nil, fmt.Errorf("sqle: cluster: standby replication: could not create remote %s for database %s: %w", r.Name(), name, err)
			}
		}
		commitHook := newCommitHook(c.lgr, r.Name(), remote.Url, name, c.role, func(ctx context.Context) (*doltdb.DoltDB, error) {
			return remote.GetRemoteDB(ctx, types.Format_Default, dialprovider)
		}, denv.DoltDB(ctx), ttfdir)
<<<<<<< HEAD
		denv.DoltDB(ctx).PrependCommitHook(ctx, commitHook)
=======
		denv.DoltDB(ctx).PrependCommitHooks(ctx, commitHook)
		if err := commitHook.Run(bt); err != nil {
			return nil, err
		}
>>>>>>> 209e669c
		hooks = append(hooks, commitHook)
	}
	return hooks, nil
}

func (c *Controller) RunCommitHooks(bt *sql.BackgroundThreads, ctxF SqlContextFactory) error {
	if c == nil {
		return nil
	}
	c.sqlCtxFactory = ctxF
	for _, hook := range c.commithooks {
		err := hook.Run(bt, ctxF)
		if err != nil {
			return err
		}
	}
	return nil
}

func (c *Controller) gRPCDialProvider(denv *env.DoltEnv) dbfactory.GRPCDialProvider {
	return grpcDialProvider{env.NewGRPCDialProviderFromDoltEnv(denv), &c.cinterceptor, c.tlsCfg, c.grpcCreds}
}

func (c *Controller) RegisterStoredProcedures(store procedurestore) {
	if c == nil {
		return
	}
	store.Register(newAssumeRoleProcedure(c))
	store.Register(newTransitionToStandbyProcedure(c))
}

// Incoming drop database replication requests need a way to drop a database in
// the sqle.DatabaseProvider. This is our callback for that functionality.
func (c *Controller) SetDropDatabase(dropDatabase func(*sql.Context, string) error) {
	if c == nil {
		return
	}
	c.mu.Lock()
	defer c.mu.Unlock()
	c.dropDatabase = dropDatabase
}

// DropDatabaseHook gets called when the database provider drops a
// database. This is how we learn that we need to replicate a drop database.
func (c *Controller) DropDatabaseHook() func(*sql.Context, string) {
	return c.dropDatabaseHook
}

func (c *Controller) dropDatabaseHook(_ *sql.Context, dbname string) {
	c.mu.Lock()
	defer c.mu.Unlock()

	// We always cleanup the commithooks associated with that database.

	j := 0
	for i := 0; i < len(c.commithooks); i++ {
		if c.commithooks[i].dbname == dbname {
			c.commithooks[i].databaseWasDropped()
			continue
		}
		if j != i {
			c.commithooks[j] = c.commithooks[i]
		}
		j += 1
	}
	c.commithooks = c.commithooks[:j]

	if c.role != RolePrimary {
		return
	}

	// If we are the primary, we will replicate the drop to our standby replicas.

	ctx, cancel := context.WithCancel(context.Background())
	wg := &sync.WaitGroup{}
	wg.Add(len(c.replicationClients))
	state := &databaseDropReplication{
		ctx:    ctx,
		cancel: cancel,
		wg:     wg,
	}
	c.outstandingDropDatabases[dbname] = state

	for _, client := range c.replicationClients {
		client := client
		go c.replicateDropDatabase(state, client, dbname)
	}
}

func (c *Controller) cancelDropDatabaseReplication(dbname string) {
	c.mu.Lock()
	defer c.mu.Unlock()
	if s := c.outstandingDropDatabases[dbname]; s != nil {
		s.cancel()
		s.wg.Wait()
	}
}

func (c *Controller) replicateDropDatabase(s *databaseDropReplication, client *replicationServiceClient, dbname string) {
	defer s.wg.Done()
	bo := backoff.NewExponentialBackOff()
	bo.InitialInterval = time.Millisecond
	bo.MaxInterval = time.Minute
	bo.MaxElapsedTime = 0
	for {
		if s.ctx.Err() != nil {
			return
		}
		ctx, cancel := context.WithTimeout(s.ctx, 15*time.Second)
		_, err := client.client.DropDatabase(ctx, &replicationapi.DropDatabaseRequest{
			Name: dbname,
		})
		cancel()
		if err == nil {
			c.lgr.Tracef("successfully replicated drop of [%s] to %s", dbname, client.remote)
			return
		}
		if status.Code(err) == codes.FailedPrecondition {
			c.lgr.Warnf("drop of [%s] to %s will not be replicated; FailedPrecondition", dbname, client.remote)
			return
		}
		c.lgr.Warnf("failed to replicate drop of [%s] to %s: %v", dbname, client.remote, err)
		if s.ctx.Err() != nil {
			return
		}
		d := bo.NextBackOff()
		c.lgr.Tracef("sleeping %v before next drop attempt for database [%s] at %s", d, dbname, client.remote)
		select {
		case <-time.After(d):
		case <-s.ctx.Done():
			return
		}
	}
}

func (c *Controller) ClusterDatabase() sql.Database {
	if c == nil {
		return nil
	}
	return clusterdb.NewClusterDatabase(c)
}

func (c *Controller) RemoteSrvListenAddr() string {
	if c == nil {
		return ""
	}
	return fmt.Sprintf("%s:%d", c.cfg.RemotesAPIConfig().Address(), c.cfg.RemotesAPIConfig().Port())
}

func (c *Controller) ServerOptions() []grpc.ServerOption {
	return c.sinterceptor.Options()
}

func (c *Controller) refreshSystemVars() {
	role, epoch := string(c.role), c.epoch
	vars := []sql.SystemVariable{
		&sql.MysqlSystemVariable{
			Name:    dsess.DoltClusterRoleVariable,
			Dynamic: false,
			Scope:   sql.GetMysqlScope(sql.SystemVariableScope_Persist),
			Type:    gmstypes.NewSystemStringType(dsess.DoltClusterRoleVariable),
			Default: role,
		},
		&sql.MysqlSystemVariable{
			Name:    dsess.DoltClusterRoleEpochVariable,
			Dynamic: false,
			Scope:   sql.GetMysqlScope(sql.SystemVariableScope_Persist),
			Type:    gmstypes.NewSystemIntType(dsess.DoltClusterRoleEpochVariable, 0, 9223372036854775807, false),
			Default: epoch,
		},
	}
	c.systemVars.AddSystemVariables(vars)
}

func (c *Controller) persistVariables() error {
	toset := make(map[string]string)
	toset[dsess.DoltClusterRoleVariable] = string(c.role)
	toset[dsess.DoltClusterRoleEpochVariable] = strconv.Itoa(c.epoch)
	return c.persistentCfg.SetStrings(toset)
}

func applyBootstrapClusterConfig(lgr *logrus.Logger, cfg servercfg.ClusterConfig, pCfg config.ReadWriteConfig) (Role, int, error) {
	toset := make(map[string]string)
	persistentRole := pCfg.GetStringOrDefault(dsess.DoltClusterRoleVariable, "")
	var roleFromPersistentConfig bool
	persistentEpoch := pCfg.GetStringOrDefault(dsess.DoltClusterRoleEpochVariable, "")
	if persistentRole == "" {
		if cfg.BootstrapRole() != "" {
			lgr.Tracef("cluster/controller: persisted cluster role was empty, apply bootstrap_role %s", cfg.BootstrapRole())
			persistentRole = cfg.BootstrapRole()
		} else {
			lgr.Trace("cluster/controller: persisted cluster role was empty, bootstrap_role was empty: defaulted to primary")
			persistentRole = "primary"
		}
		toset[dsess.DoltClusterRoleVariable] = persistentRole
	} else {
		roleFromPersistentConfig = true
		lgr.Tracef("cluster/controller: persisted cluster role is %s", persistentRole)
	}
	if persistentEpoch == "" {
		persistentEpoch = strconv.Itoa(cfg.BootstrapEpoch())
		lgr.Tracef("cluster/controller: persisted cluster role epoch is empty, took boostrap_epoch: %s", persistentEpoch)
		toset[dsess.DoltClusterRoleEpochVariable] = persistentEpoch
	} else {
		lgr.Tracef("cluster/controller: persisted cluster role epoch is %s", persistentEpoch)
	}
	if persistentRole != string(RolePrimary) && persistentRole != string(RoleStandby) {
		isallowed := persistentRole == string(RoleDetectedBrokenConfig) && roleFromPersistentConfig
		if !isallowed {
			return "", 0, fmt.Errorf("persisted role %s.%s = %s must be \"primary\" or \"secondary\"", PersistentConfigPrefix, dsess.DoltClusterRoleVariable, persistentRole)
		}
	}
	epochi, err := strconv.Atoi(persistentEpoch)
	if err != nil {
		return "", 0, fmt.Errorf("persisted role epoch %s.%s = %s must be an integer", PersistentConfigPrefix, dsess.DoltClusterRoleEpochVariable, persistentEpoch)
	}
	if len(toset) > 0 {
		err := pCfg.SetStrings(toset)
		if err != nil {
			return "", 0, err
		}
	}
	return Role(persistentRole), epochi, nil
}

type roleTransitionOptions struct {
	// If true, all standby replicas must be caught up in order to
	// transition from primary to standby.
	graceful bool

	// If non-zero and |graceful| is true, will allow a transition from
	// primary to standby to succeed only if this many standby replicas
	// are known to be caught up at the finalization of the replication
	// hooks.
	minCaughtUpStandbys int

	// If non-nil, this connection will be saved if and when the connection
	// process needs to terminate existing connections.
	saveConnID *int
}

type roleTransitionResult struct {
	// true if the role changed as a result of this call.
	changedRole bool

	// filled in with graceful transition results if this was a graceful
	// transition and it was successful.
	gracefulTransitionResults []graceTransitionResult
}

func (c *Controller) setRoleAndEpoch(role string, epoch int, opts roleTransitionOptions) (roleTransitionResult, error) {
	graceful := opts.graceful
	saveConnID := -1
	if opts.saveConnID != nil {
		saveConnID = *opts.saveConnID
	}

	c.mu.Lock()
	defer c.mu.Unlock()
	if epoch == c.epoch && role == string(c.role) {
		return roleTransitionResult{false, nil}, nil
	}

	if role != string(RolePrimary) && role != string(RoleStandby) && role != string(RoleDetectedBrokenConfig) {
		return roleTransitionResult{false, nil}, fmt.Errorf("error assuming role '%s'; valid roles are 'primary' and 'standby'", role)
	}

	if epoch < c.epoch {
		return roleTransitionResult{false, nil}, fmt.Errorf("error assuming role '%s' at epoch %d; already at epoch %d", role, epoch, c.epoch)
	}
	if epoch == c.epoch {
		// This is allowed for non-graceful transitions to 'standby', which only occur from interceptors and
		// other signals that the cluster is misconfigured.
		isallowed := !graceful && (role == string(RoleStandby) || role == string(RoleDetectedBrokenConfig))
		if !isallowed {
			return roleTransitionResult{false, nil}, fmt.Errorf("error assuming role '%s' at epoch %d; already at epoch %d with different role, '%s'", role, epoch, c.epoch, c.role)
		}
	}

	changedrole := role != string(c.role)
	var gracefulResults []graceTransitionResult

	if changedrole {
		var err error
		if role == string(RoleStandby) {
			if graceful {
				beforeRole, beforeEpoch := c.role, c.epoch
				gracefulResults, err = c.gracefulTransitionToStandby(saveConnID, opts.minCaughtUpStandbys)
				if err == nil && (beforeRole != c.role || beforeEpoch != c.epoch) {
					// The role or epoch moved out from under us while we were unlocked and transitioning to standby.
					err = fmt.Errorf("error assuming role '%s' at epoch %d: the role configuration changed while we were replicating to our standbys. Please try again", role, epoch)
				}
				if err != nil {
					c.setProviderIsStandby(c.role != RolePrimary)
					c.killRunningQueries(saveConnID)
					return roleTransitionResult{false, nil}, err
				}
			} else {
				c.immediateTransitionToStandby()
			}
		} else if role == string(RoleDetectedBrokenConfig) {
			c.immediateTransitionToStandby()
		} else {
			c.transitionToPrimary(saveConnID)
		}
	}

	c.role = Role(role)
	c.epoch = epoch

	c.refreshSystemVars()
	c.cinterceptor.setRole(c.role, c.epoch)
	c.sinterceptor.setRole(c.role, c.epoch)
	if changedrole {
		for _, h := range c.commithooks {
			h.setRole(c.role)
		}
		c.mysqlDbPersister.setRole(c.role)
		c.bcReplication.setRole(c.role)
	}
	_ = c.persistVariables()
	return roleTransitionResult{
		changedRole:               changedrole,
		gracefulTransitionResults: gracefulResults,
	}, nil
}

func (c *Controller) roleAndEpoch() (Role, int) {
	c.mu.Lock()
	defer c.mu.Unlock()
	return c.role, c.epoch
}

func (c *Controller) registerCommitHook(hook *commithook) {
	c.mu.Lock()
	defer c.mu.Unlock()
	c.commithooks = append(c.commithooks, hook)
}

func (c *Controller) GetClusterStatus() []clusterdb.ReplicaStatus {
	if c == nil {
		return []clusterdb.ReplicaStatus{}
	}
	c.mu.Lock()
	epoch, role := c.epoch, c.role
	commithooks := make([]*commithook, len(c.commithooks))
	copy(commithooks, c.commithooks)
	c.mu.Unlock()
	ret := make([]clusterdb.ReplicaStatus, len(commithooks))
	for i, c := range commithooks {
		lag, lastUpdate, currentErrorStr := c.status()
		ret[i] = clusterdb.ReplicaStatus{
			Database:       c.dbname,
			Remote:         c.remotename,
			Role:           string(role),
			Epoch:          epoch,
			ReplicationLag: lag,
			LastUpdate:     lastUpdate,
			CurrentError:   currentErrorStr,
		}
	}
	return ret
}

func (c *Controller) recordSuccessfulRemoteSrvCommit(name string) {
	c.lgr.Tracef("standby replica received push and updated database %s", name)
	c.mu.Lock()
	commithooks := make([]*commithook, len(c.commithooks))
	copy(commithooks, c.commithooks)
	c.mu.Unlock()
	for _, c := range commithooks {
		if c.dbname == name {
			c.recordSuccessfulRemoteSrvCommit()
		}
	}
}

func (c *Controller) RemoteSrvServerArgs(ctxFactory func(context.Context) (*sql.Context, error), args remotesrv.ServerArgs) (remotesrv.ServerArgs, error) {
	c.mu.Lock()
	defer c.mu.Unlock()
	listenaddr := c.RemoteSrvListenAddr()
	args.HttpListenAddr = listenaddr
	args.GrpcListenAddr = listenaddr
	ctxInterceptor := sqle.SqlContextServerInterceptor{
		Factory: ctxFactory,
	}
	args.Options = append(args.Options, ctxInterceptor.Options()...)
	args.Options = append(args.Options, c.ServerOptions()...)
	args.HttpInterceptor = ctxInterceptor.HTTP(args.HttpInterceptor)
	var err error
	args.DBCache, err = sqle.RemoteSrvDBCache(sqle.GetInterceptorSqlContext, sqle.CreateUnknownDatabases)
	if err != nil {
		return remotesrv.ServerArgs{}, err
	}
	args.DBCache = remotesrvStoreCache{args.DBCache, c}
	c.remoteSrvDBCache = args.DBCache

	keyID := creds.PubKeyToKID(c.pub)
	keyIDStr := creds.B32CredsEncoding.EncodeToString(keyID)
	args.HttpInterceptor = JWKSHandlerInterceptor(args.HttpInterceptor, keyIDStr, c.pub)

	return args, nil
}

func (c *Controller) HookMySQLDbPersister(persister MySQLDbPersister, mysqlDb *mysql_db.MySQLDb) MySQLDbPersister {
	if c != nil {
		c.mysqlDb = mysqlDb
		c.mysqlDbPersister = &replicatingMySQLDbPersister{
			base:     persister,
			replicas: c.mysqlDbReplicas,
		}
		c.mysqlDbPersister.setRole(c.role)
		persister = c.mysqlDbPersister
	}
	return persister
}

func (c *Controller) HookBranchControlPersistence(controller *branch_control.Controller, fs filesys.Filesys) {
	if c != nil {
		c.branchControlController = controller
		c.branchControlFilesys = fs

		replicas := make([]*branchControlReplica, len(c.replicationClients))
		for i := range replicas {
			bo := backoff.NewExponentialBackOff()
			bo.InitialInterval = time.Second
			bo.MaxInterval = time.Minute
			bo.MaxElapsedTime = 0
			replicas[i] = &branchControlReplica{
				backoff: bo,
				client:  c.replicationClients[i],
				lgr:     c.lgr.WithFields(logrus.Fields{}),
			}
			replicas[i].cond = sync.NewCond(&replicas[i].mu)
		}
		c.bcReplication = &branchControlReplication{
			replicas:     replicas,
			bcController: controller,
		}
		c.bcReplication.setRole(c.role)

		controller.SavedCallback = func(ctx context.Context) {
			contents := controller.Serialized.Load()
			if contents != nil {
				var rsc doltdb.ReplicationStatusController
				c.bcReplication.UpdateBranchControlContents(ctx, *contents, &rsc)
				if sqlCtx, ok := ctx.(*sql.Context); ok {
					dsess.WaitForReplicationController(sqlCtx, rsc)
				}
			}
		}
	}
}

func (c *Controller) RegisterGrpcServices(ctxFactory func(context.Context) (*sql.Context, error), srv *grpc.Server) {
	replicationapi.RegisterReplicationServiceServer(srv, &replicationServiceServer{
		ctxFactory:           ctxFactory,
		mysqlDb:              c.mysqlDb,
		branchControl:        c.branchControlController,
		branchControlFilesys: c.branchControlFilesys,
		dropDatabase:         c.dropDatabase,
		lgr:                  c.lgr.WithFields(logrus.Fields{}),
	})
}

// TODO: make the deadline here configurable or something.
const waitForHooksToReplicateTimeout = 10 * time.Second

type graceTransitionResult struct {
	caughtUp  bool
	database  string
	remote    string
	remoteUrl string
}

// The order of operations is:
// * Set all databases in database_provider to read-only.
// * Kill all running queries in GMS.
// * Replicate all databases to their standby remotes.
//   - If success, return success.
//   - If failure, set all databases in database_provider back to their original state. Return failure.
//
// saveConnID is potentially a connID of the caller to
// dolt_assume_cluster_role(), which should not be killed with the other
// connections. That connection will be transitioned to a terminal error state
// after returning the results of dolt_assume_cluster_role().
//
// called with c.mu held
func (c *Controller) gracefulTransitionToStandby(saveConnID, minCaughtUpStandbys int) ([]graceTransitionResult, error) {
	c.setProviderIsStandby(true)
	c.killRunningQueries(saveConnID)

	var hookStates, mysqlStates, bcStates []graceTransitionResult
	var hookErr, mysqlErr, bcErr error

	// We concurrently wait for hooks, mysql and dolt_branch_control replication to true up.
	// If we encounter any errors while doing this, we fail the graceful transition.

	var wg sync.WaitGroup
	wg.Add(3)
	go func() {
		defer wg.Done()
		// waitForHooksToReplicate will release the lock while it
		// blocks, but will return with the lock held.
		hookStates, hookErr = c.waitForHooksToReplicate(waitForHooksToReplicateTimeout)
	}()
	go func() {
		defer wg.Done()
		mysqlStates, mysqlErr = c.mysqlDbPersister.waitForReplication(waitForHooksToReplicateTimeout)
	}()
	go func() {
		defer wg.Done()
		bcStates, bcErr = c.bcReplication.waitForReplication(waitForHooksToReplicateTimeout)
	}()
	wg.Wait()

	if hookErr != nil {
		return nil, hookErr
	}
	if mysqlErr != nil {
		return nil, mysqlErr
	}
	if bcErr != nil {
		return nil, bcErr
	}

	if len(hookStates) != len(c.commithooks) {
		c.lgr.Warnf("cluster/controller: failed to transition to standby; the set of replicated databases changed during the transition.")
		return nil, errors.New("cluster/controller: failed to transition to standby; the set of replicated databases changed during the transition.")
	}

	res := make([]graceTransitionResult, 0, len(hookStates)+len(mysqlStates)+len(bcStates))
	res = append(res, hookStates...)
	res = append(res, mysqlStates...)
	res = append(res, bcStates...)

	if minCaughtUpStandbys == 0 {
		for _, state := range res {
			if !state.caughtUp {
				c.lgr.Warnf("cluster/controller: failed to replicate all databases to all standbys; not transitioning to standby.")
				return nil, fmt.Errorf("cluster/controller: failed to transition from primary to standby gracefully; could not replicate databases to standby in a timely manner.")
			}
		}
		c.lgr.Tracef("cluster/controller: successfully replicated all databases to all standbys; transitioning to standby.")
	} else {
		databases := make(map[string]struct{})
		replicas := make(map[string]int)
		for _, r := range res {
			databases[r.database] = struct{}{}
			url, err := url.Parse(r.remoteUrl)
			if err != nil {
				return nil, fmt.Errorf("cluster/controller: could not parse remote_url (%s) for remote %s on database %s: %w", r.remoteUrl, r.remote, r.database, err)
			}
			if _, ok := replicas[url.Host]; !ok {
				replicas[url.Host] = 0
			}
			if r.caughtUp {
				replicas[url.Host] = replicas[url.Host] + 1
			}
		}
		numCaughtUp := 0
		for _, v := range replicas {
			if v == len(databases) {
				numCaughtUp += 1
			}
		}
		if numCaughtUp < minCaughtUpStandbys {
			return nil, fmt.Errorf("cluster/controller: failed to transition from primary to standby gracefully; could not ensure %d replicas were caught up on all %d databases. Only caught up %d standbys fully.", minCaughtUpStandbys, len(databases), numCaughtUp)
		}
		c.lgr.Tracef("cluster/controller: successfully replicated all databases to %d out of %d standbys; transitioning to standby.", numCaughtUp, len(replicas))
	}

	return res, nil
}

func allCaughtUp(res []graceTransitionResult) bool {
	for _, r := range res {
		if !r.caughtUp {
			return false
		}
	}
	return true
}

// The order of operations is:
// * Set all databases in database_provider to read-only.
// * Kill all running queries in GMS.
// * Return success. NOTE: we do not attempt to replicate to the standby.
//
// called with c.mu held
func (c *Controller) immediateTransitionToStandby() error {
	c.setProviderIsStandby(true)
	c.killRunningQueries(-1)
	return nil
}

// The order of operations is:
// * Set all databases in database_provider back to their original mode: read-write or read only.
// * Kill all running queries in GMS.
// * Return success.
//
// saveConnID is potentially the connID of the caller to
// dolt_assume_cluster_role().
//
// called with c.mu held
func (c *Controller) transitionToPrimary(saveConnID int) error {
	c.setProviderIsStandby(false)
	c.killRunningQueries(saveConnID)
	return nil
}

// Kills all running queries in the managed GMS engine.
// called with c.mu held
func (c *Controller) killRunningQueries(saveConnID int) {
	if c.iterSessions != nil {
		c.iterSessions(func(session sql.Session) (stop bool, err error) {
			if int(session.ID()) != saveConnID {
				c.killQuery(session.ID())
				c.killConnection(session.ID())
			}
			return
		})
	}
}

// called with c.mu held
func (c *Controller) setProviderIsStandby(standby bool) {
	if c.standbyCallback != nil {
		c.standbyCallback(standby)
	}
}

// Called during a graceful transition from primary to standby. Waits until all
// commithooks report nextHead == lastPushedHead.
//
// Returns `[]bool` with an entry for each `commithook` which existed at the
// start of the call. The entry will be `true` if that `commithook` was caught
// up as part of this wait, and `false` otherwise.
//
// called with c.mu held
func (c *Controller) waitForHooksToReplicate(timeout time.Duration) ([]graceTransitionResult, error) {
	commithooks := make([]*commithook, len(c.commithooks))
	copy(commithooks, c.commithooks)
	res := make([]graceTransitionResult, len(commithooks))
	for i := range res {
		res[i].database = commithooks[i].dbname
		res[i].remote = commithooks[i].remotename
		res[i].remoteUrl = commithooks[i].remoteurl
	}
	var wg sync.WaitGroup
	wg.Add(len(commithooks))
	for li, lch := range commithooks {
		i := li
		ch := lch
		ok := ch.setWaitNotify(func() {
			// called with ch.mu locked.
			if !res[i].caughtUp && ch.isCaughtUp() {
				res[i].caughtUp = true
				wg.Done()
			}
		})
		if !ok {
			for j := li - 1; j >= 0; j-- {
				commithooks[j].setWaitNotify(nil)
			}
			c.lgr.Warnf("cluster/controller: failed to wait for graceful transition to standby; there were concurrent attempts to transition..")
			return nil, errors.New("cluster/controller: failed to transition from primary to standby gracefully; did not gain exclusive access to commithooks.")
		}
	}
	c.mu.Unlock()
	done := make(chan struct{})
	go func() {
		wg.Wait()
		close(done)
	}()
	select {
	case <-done:
	case <-time.After(timeout):
	}
	c.mu.Lock()
	for _, ch := range commithooks {
		ch.setWaitNotify(nil)
	}

	// Make certain we don't leak the wg.Wait goroutine in the failure case.
	// At this point, none of the callbacks will ever be called again and
	// ch.setWaitNotify grabs a lock and so establishes the happens before.
	for _, b := range res {
		if !b.caughtUp {
			wg.Done()
		}
	}
	<-done

	return res, nil
}

// Within a cluster, if remotesapi is configured with a tls_ca, we take the
// following semantics:
// * The configured tls_ca file holds a set of PEM encoded x509 certificates,
// all of which are trusted roots for the outbound connections the
// remotestorage client establishes.
// * The certificate chain presented by the server must validate to a root
// which was present in tls_ca. In particular, every certificate in the chain
// must be within its validity window, the signatures must be valid, key usage
// and isCa must be correctly set for the roots and the intermediates, and the
// leaf must have extended key usage server auth.
// * On the other hand, no verification is done against the SAN or the Subject
// of the certificate.
//
// We use these TLS semantics for both connections to the gRPC endpoint which
// is the actual remotesapi, and for connections to any HTTPS endpoints to
// which the gRPC service returns URLs. For now, this works perfectly for our
// use case, but it's tightly coupled to `cluster:` deployment topologies and
// the likes.
//
// If tls_ca is not set then default TLS handling is performed. In particular,
// if the remotesapi endpoints is HTTPS, then the system roots are used and
// ServerName is verified against the presented URL SANs of the certificates.
//
// This tls Config is used for fetching JWKS, for outbound GRPC connections and
// for outbound https connections on the URLs that the GRPC services return.
func (c *Controller) outboundTlsConfig() (*tls.Config, error) {
	tlsCA := c.cfg.RemotesAPIConfig().TLSCA()
	if tlsCA == "" {
		return nil, nil
	}
	urlmatches := c.cfg.RemotesAPIConfig().ServerNameURLMatches()
	dnsmatches := c.cfg.RemotesAPIConfig().ServerNameDNSMatches()
	pem, err := os.ReadFile(tlsCA)
	if err != nil {
		return nil, err
	}
	roots := x509.NewCertPool()
	if ok := roots.AppendCertsFromPEM(pem); !ok {
		return nil, errors.New("error loading ca roots from " + tlsCA)
	}
	verifyFunc := func(rawCerts [][]byte, verifiedChains [][]*x509.Certificate) error {
		certs := make([]*x509.Certificate, len(rawCerts))
		var err error
		for i, asn1Data := range rawCerts {
			certs[i], err = x509.ParseCertificate(asn1Data)
			if err != nil {
				return err
			}
		}
		keyUsages := []x509.ExtKeyUsage{x509.ExtKeyUsageServerAuth}
		opts := x509.VerifyOptions{
			Roots:         roots,
			CurrentTime:   time.Now(),
			Intermediates: x509.NewCertPool(),
			KeyUsages:     keyUsages,
		}
		for _, cert := range certs[1:] {
			opts.Intermediates.AddCert(cert)
		}
		_, err = certs[0].Verify(opts)
		if err != nil {
			return err
		}
		if len(urlmatches) > 0 {
			found := false
			for _, n := range urlmatches {
				for _, cn := range certs[0].URIs {
					if n == cn.String() {
						found = true
					}
					break
				}
				if found {
					break
				}
			}
			if !found {
				return errors.New("expected certificate to match something in server_name_urls, but it did not")
			}
		}
		if len(dnsmatches) > 0 {
			found := false
			for _, n := range dnsmatches {
				for _, cn := range certs[0].DNSNames {
					if n == cn {
						found = true
					}
					break
				}
				if found {
					break
				}
			}
			if !found {
				return errors.New("expected certificate to match something in server_name_dns, but it did not")
			}
		}
		return nil
	}
	return &tls.Config{
		// We have to InsecureSkipVerify because ServerName is always
		// set by the grpc dial provider and golang tls.Config does not
		// have good support for performing certificate validation
		// without server name validation.
		InsecureSkipVerify: true,

		VerifyPeerCertificate: verifyFunc,

		NextProtos: []string{"h2"},
	}, nil
}

func (c *Controller) standbyRemotesJWKS() *jwtauth.MultiJWKS {
	client := &http.Client{
		Transport: &http.Transport{
			TLSClientConfig:   c.tlsCfg,
			ForceAttemptHTTP2: true,
		},
	}
	urls := make([]string, len(c.cfg.StandbyRemotes()))
	for i, r := range c.cfg.StandbyRemotes() {
		urls[i] = strings.Replace(r.RemoteURLTemplate(), dsess.URLTemplateDatabasePlaceholder, ".well-known/jwks.json", -1)
	}
	return jwtauth.NewMultiJWKS(c.lgr.WithFields(logrus.Fields{"component": "jwks-key-provider"}), urls, client)
}

type replicationServiceClient struct {
	remote string
	url    string
	tls    bool
	client replicationapi.ReplicationServiceClient
	closer func() error
}

func (c *Controller) replicationServiceDialOptions() []grpc.DialOption {
	var ret []grpc.DialOption
	if c.tlsCfg == nil {
		ret = append(ret, grpc.WithInsecure())
	} else {
		ret = append(ret, grpc.WithTransportCredentials(credentials.NewTLS(c.tlsCfg)))
	}

	ret = append(ret, grpc.WithStreamInterceptor(c.cinterceptor.Stream()))
	ret = append(ret, grpc.WithUnaryInterceptor(c.cinterceptor.Unary()))

	ret = append(ret, grpc.WithPerRPCCredentials(c.grpcCreds))

	return ret
}

func (c *Controller) replicationServiceClients(ctx context.Context) ([]*replicationServiceClient, error) {
	var ret []*replicationServiceClient
	for _, r := range c.cfg.StandbyRemotes() {
		urlStr := strings.Replace(r.RemoteURLTemplate(), dsess.URLTemplateDatabasePlaceholder, "", -1)
		url, err := url.Parse(urlStr)
		if err != nil {
			return nil, fmt.Errorf("could not parse remote url template [%s] for remote %s: %w", r.RemoteURLTemplate(), r.Name(), err)
		}
		grpcTarget := "dns:" + url.Hostname() + ":" + url.Port()
		cc, err := grpc.DialContext(ctx, grpcTarget, c.replicationServiceDialOptions()...)
		if err != nil {
			return nil, fmt.Errorf("could not dial grpc endpoint [%s] for remote %s: %w", grpcTarget, r.Name(), err)
		}
		client := replicationapi.NewReplicationServiceClient(cc)
		ret = append(ret, &replicationServiceClient{
			remote: r.Name(),
			url:    grpcTarget,
			tls:    c.tlsCfg != nil,
			client: client,
			closer: cc.Close,
		})
	}
	return ret, nil
}

// Generally r.url is a gRPC dial endpoint and will be something like "dns:53.78.2.1:3832", or something like that.
//
// We want to match these endpoints up with Dolt remotes URLs, which will typically be something like http://53.78.2.1:3832.
func (r *replicationServiceClient) httpUrl() string {
	prefix := "https://"
	if !r.tls {
		prefix = "http://"
	}
	return prefix + strings.TrimPrefix(r.url, "dns:")
}<|MERGE_RESOLUTION|>--- conflicted
+++ resolved
@@ -319,14 +319,7 @@
 		commitHook := newCommitHook(c.lgr, r.Name(), remote.Url, name, c.role, func(ctx context.Context) (*doltdb.DoltDB, error) {
 			return remote.GetRemoteDB(ctx, types.Format_Default, dialprovider)
 		}, denv.DoltDB(ctx), ttfdir)
-<<<<<<< HEAD
-		denv.DoltDB(ctx).PrependCommitHook(ctx, commitHook)
-=======
 		denv.DoltDB(ctx).PrependCommitHooks(ctx, commitHook)
-		if err := commitHook.Run(bt); err != nil {
-			return nil, err
-		}
->>>>>>> 209e669c
 		hooks = append(hooks, commitHook)
 	}
 	return hooks, nil
