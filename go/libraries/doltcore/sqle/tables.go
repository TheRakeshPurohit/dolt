--- conflicted
+++ resolved
@@ -977,22 +977,7 @@
 		}
 	}
 
-<<<<<<< HEAD
-	updatedTable, err = updatedTable.UpdateSchema(ctx, sch)
-	if err != nil {
-		return err
-	}
-
-	fkCollection, err := root.GetForeignKeyCollection(ctx)
-	if err != nil {
-		return err
-	}
-	declaresFk, referencesFk := fkCollection.KeysForTable(t.tableName)
-
-	updatedTable, err = dropColumn(ctx, updatedTable, columnName, append(declaresFk, referencesFk...))
-=======
-	updatedTable, err = alterschema.DropColumn(ctx, updatedTable, columnName)
->>>>>>> 660697f2
+	updatedTable, err = dropColumn(ctx, updatedTable, columnName)
 	if err != nil {
 		return err
 	}
