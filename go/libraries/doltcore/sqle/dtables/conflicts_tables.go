--- conflicted
+++ resolved
@@ -18,12 +18,6 @@
 	"context"
 	"errors"
 
-	"github.com/dolthub/dolt/go/libraries/doltcore/conflict"
-	"github.com/dolthub/dolt/go/libraries/doltcore/doltdb/durable"
-	"github.com/dolthub/dolt/go/libraries/doltcore/schema"
-	"github.com/dolthub/dolt/go/store/pool"
-	"github.com/dolthub/dolt/go/store/prolly"
-	"github.com/dolthub/dolt/go/store/val"
 	"github.com/dolthub/go-mysql-server/sql"
 
 	"github.com/dolthub/dolt/go/libraries/doltcore/conflict"
@@ -301,13 +295,10 @@
 		return err
 	}
 
-<<<<<<< HEAD
-=======
 	// TODO: We can delete from more than one table in a single statement. Root
 	// updates should be restricted to write session and not individual table
 	// editors.
 
->>>>>>> a8576589
 	// TODO (dhruv): move this code into some kind of ResolveConflicts function
 	var updatedTbl *doltdb.Table
 	if conflicts.Count() == 0 {
