--- conflicted
+++ resolved
@@ -256,7 +256,6 @@
 }
 
 func AddDoltSystemVariables() {
-<<<<<<< HEAD
 	sql.SystemVariables.AddSystemVariables([]sql.SystemVariable{
 		&sql.MysqlSystemVariable{
 			Name:              "log_bin_branch",
@@ -496,9 +495,7 @@
 			Default: int8(0),
 		},
 	})
-=======
 	sql.SystemVariables.AddSystemVariables(DoltSystemVariables)
->>>>>>> b9cd0fc7
 }
 
 func ReadReplicaForcePull() bool {
