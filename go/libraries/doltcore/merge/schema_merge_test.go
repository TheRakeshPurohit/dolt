// Copyright 2023 Dolthub, Inc.
//
// Licensed under the Apache License, Version 2.0 (the "License");
// you may not use this file except in compliance with the License.
// You may obtain a copy of the License at
//
//     http://www.apache.org/licenses/LICENSE-2.0
//
// Unless required by applicable law or agreed to in writing, software
// distributed under the License is distributed on an "AS IS" BASIS,
// WITHOUT WARRANTIES OR CONDITIONS OF ANY KIND, either express or implied.
// See the License for the specific language governing permissions and
// limitations under the License.

package merge_test

import (
	"context"
	"testing"

	"github.com/dolthub/go-mysql-server/sql"
	"github.com/stretchr/testify/assert"
	"github.com/stretchr/testify/require"

	"github.com/dolthub/dolt/go/libraries/doltcore/doltdb"
	"github.com/dolthub/dolt/go/libraries/doltcore/dtestutils"
	"github.com/dolthub/dolt/go/libraries/doltcore/merge"
	"github.com/dolthub/dolt/go/libraries/doltcore/ref"
	"github.com/dolthub/dolt/go/libraries/doltcore/schema"
	"github.com/dolthub/dolt/go/libraries/doltcore/sqle/globalstate"
	"github.com/dolthub/dolt/go/libraries/doltcore/sqle/sqlutil"
	"github.com/dolthub/dolt/go/libraries/doltcore/sqle/writer"
	"github.com/dolthub/dolt/go/libraries/doltcore/table/editor"
	"github.com/dolthub/dolt/go/store/hash"
	"github.com/dolthub/dolt/go/store/types"
)

type schemaMergeTest struct {
	name                string
	ancestor            table
	left, right         table
	merged              table
	conflict            bool
	skipNewFmt          bool
	skipOldFmt          bool
	skipFlipOnNewFormat bool
	skipFlipOnOldFormat bool
}

type table struct {
	ns   namedSchema
	rows []sql.Row
}

type namedSchema struct {
	name   string
	sch    schema.Schema
	create string
}

// TestMergeSchemas are schema merge integration tests from 2023
func TestSchemaMerge(t *testing.T) {
	t.Run("column add/drop tests", func(t *testing.T) {
		testSchemaMerge(t, columnAddDropTests)
	})
	t.Run("column default tests", func(t *testing.T) {
		testSchemaMerge(t, columnDefaultTests)
	})
	t.Run("column type change tests", func(t *testing.T) {
		testSchemaMerge(t, typeChangeTests)
	})
	t.Run("column reordering tests", func(t *testing.T) {
		testSchemaMerge(t, columnReorderingTests)
	})
	t.Run("primary key change tests", func(t *testing.T) {
		testSchemaMerge(t, keyChangeTests)
	})
	t.Run("secondary index tests", func(t *testing.T) {
		testSchemaMerge(t, secondaryIndexTests)
	})
	t.Run("simple conflict tests", func(t *testing.T) {
		testSchemaMerge(t, simpleConflictTests)
	})
}

var columnAddDropTests = []schemaMergeTest{
	{
		name:     "no schema changes",
		ancestor: tbl(sch("CREATE TABLE t (id int PRIMARY KEY)"), row(1)),
		left:     tbl(sch("CREATE TABLE t (id int PRIMARY KEY)"), row(1)),
		right:    tbl(sch("CREATE TABLE t (id int PRIMARY KEY)"), row(1)),
		merged:   tbl(sch("CREATE TABLE t (id int PRIMARY KEY)"), row(1)),
	},
	// one side changes columns
	{
		name:     "left side column add",
		ancestor: tbl(sch("CREATE TABLE t (id int PRIMARY KEY)       "), row(1)),
		left:     tbl(sch("CREATE TABLE t (id int PRIMARY KEY, a int)"), row(1, 2)),
		right:    tbl(sch("CREATE TABLE t (id int PRIMARY KEY)       "), row(1)),
		merged:   tbl(sch("CREATE TABLE t (id int PRIMARY KEY, a int)"), row(1, 2)),
	},
	{
		name:     "left side column drop",
		ancestor: tbl(sch("CREATE TABLE t (id int PRIMARY KEY, a int)"), row(1, 2)),
		left:     tbl(sch("CREATE TABLE t (id int PRIMARY KEY)       "), row(1)),
		right:    tbl(sch("CREATE TABLE t (id int PRIMARY KEY, a int)"), row(1, 2)),
		merged:   tbl(sch("CREATE TABLE t (id int PRIMARY KEY)       "), row(1)),
	},
	// both sides change columns
	{
		name:       "independent column adds",
		ancestor:   tbl(sch("CREATE TABLE t (id int PRIMARY KEY)              "), row(1)),
		left:       tbl(sch("CREATE TABLE t (id int PRIMARY KEY, a int)       "), row(1, 2)),
		right:      tbl(sch("CREATE TABLE t (id int PRIMARY KEY, b int)       "), row(1, 3)),
		merged:     tbl(sch("CREATE TABLE t (id int PRIMARY KEY, a int, b int)"), row(1, 2, 3)),
		skipNewFmt: true,
		skipOldFmt: true,
	},
	{
		name:       "independent column drops",
		ancestor:   tbl(sch("CREATE TABLE t (id int PRIMARY KEY, a int, b int)"), row(1, 2, 3)),
		left:       tbl(sch("CREATE TABLE t (id int PRIMARY KEY, a int)       "), row(1, 2)),
		right:      tbl(sch("CREATE TABLE t (id int PRIMARY KEY, b int)       "), row(1, 3)),
		merged:     tbl(sch("CREATE TABLE t (id int PRIMARY KEY)              "), row(1)),
		skipNewFmt: true,
		skipOldFmt: true,
	},
	{
		name:     "convergent column adds",
		ancestor: tbl(sch("CREATE TABLE t (id int PRIMARY KEY)       "), row(1)),
		left:     tbl(sch("CREATE TABLE t (id int PRIMARY KEY, a int)"), row(1, nil)),
		right:    tbl(sch("CREATE TABLE t (id int PRIMARY KEY, a int)"), row(1, nil)),
		merged:   tbl(sch("CREATE TABLE t (id int PRIMARY KEY, a int)"), row(1, nil)),
	},
	{
		name:     "convergent column drops",
		ancestor: tbl(sch("CREATE TABLE t (id int PRIMARY KEY, a int)"), row(1, 2)),
		left:     tbl(sch("CREATE TABLE t (id int PRIMARY KEY)       "), row(1)),
		right:    tbl(sch("CREATE TABLE t (id int PRIMARY KEY)       "), row(1)),
		merged:   tbl(sch("CREATE TABLE t (id int PRIMARY KEY)       "), row(1)),
	},
	{
		name:       "convergent column adds, independent drops",
		ancestor:   tbl(sch("CREATE TABLE t (id int PRIMARY KEY, a int, b int)"), row(1, 2, 3)),
		left:       tbl(sch("CREATE TABLE t (id int PRIMARY KEY, b int, c int)"), row(1, 3, 4)),
		right:      tbl(sch("CREATE TABLE t (id int PRIMARY KEY, a int, c int)"), row(1, 2, 4)),
		merged:     tbl(sch("CREATE TABLE t (id int PRIMARY KEY, c int)       "), row(1, 4)),
		skipNewFmt: true,
		skipOldFmt: true,
	},
	{
		name:       "convergent column drops, independent adds",
		ancestor:   tbl(sch("CREATE TABLE t (id int PRIMARY KEY, a int)       "), row(1, 2)),
		left:       tbl(sch("CREATE TABLE t (id int PRIMARY KEY, b int)       "), row(1, 3)),
		right:      tbl(sch("CREATE TABLE t (id int PRIMARY KEY, c int)       "), row(1, 4)),
		merged:     tbl(sch("CREATE TABLE t (id int PRIMARY KEY, b int, c int)"), row(1, 3, 4)),
		skipNewFmt: true,
		skipOldFmt: true,
	},
	// one side changes columns, the other inserts rows
	{
		name:     "left side column add, right side insert row",
		ancestor: tbl(sch("CREATE TABLE t (id int PRIMARY KEY)       "), row(1)),
		left:     tbl(sch("CREATE TABLE t (id int PRIMARY KEY, a int)"), row(1, 2)),
		right:    tbl(sch("CREATE TABLE t (id int PRIMARY KEY)       "), row(1), row(11)),
		merged:   tbl(sch("CREATE TABLE t (id int PRIMARY KEY, a int)"), row(1, 2), row(11, nil)),
	},
	{
		name:                "left side column drop, right side insert row",
		ancestor:            tbl(sch("CREATE TABLE t (id int PRIMARY KEY, a int)"), row(1, 2)),
		left:                tbl(sch("CREATE TABLE t (id int PRIMARY KEY)       "), row(1)),
		right:               tbl(sch("CREATE TABLE t (id int PRIMARY KEY, a int)"), row(1, 2), row(11, 22)),
		merged:              tbl(sch("CREATE TABLE t (id int PRIMARY KEY)       "), row(1), row(11)),
		skipNewFmt:          true,
		skipFlipOnOldFormat: true,
	},
	// both sides change columns and insert rows
	{
		name:       "independent column adds, both sides insert independent rows",
		ancestor:   tbl(sch("CREATE TABLE t (id int PRIMARY KEY)              "), row(1)),
		left:       tbl(sch("CREATE TABLE t (id int PRIMARY KEY, a int)       "), row(1, 2), row(12, 22)),
		right:      tbl(sch("CREATE TABLE t (id int PRIMARY KEY, b int)       "), row(1, 3), row(13, 33)),
		merged:     tbl(sch("CREATE TABLE t (id int PRIMARY KEY, a int, b int)"), row(1, 2, 3), row(12, 22, nil), row(13, nil, 33)),
		skipNewFmt: true,
		skipOldFmt: true,
	},
	{
		name:       "independent column drops, both sides insert independent rows",
		ancestor:   tbl(sch("CREATE TABLE t (id int PRIMARY KEY, a int, b int)"), row(1, 2, 3)),
		left:       tbl(sch("CREATE TABLE t (id int PRIMARY KEY, a int)       "), row(1, 2), row(12, 22)),
		right:      tbl(sch("CREATE TABLE t (id int PRIMARY KEY, b int)       "), row(1, 3), row(13, 33)),
		merged:     tbl(sch("CREATE TABLE t (id int PRIMARY KEY)              "), row(1), row(12), row(13)),
		skipNewFmt: true,
		skipOldFmt: true,
	},
	{
		name:     "convergent column adds, both sides insert independent rows",
		ancestor: tbl(sch("CREATE TABLE t (id int PRIMARY KEY)       "), row(1)),
		left:     tbl(sch("CREATE TABLE t (id int PRIMARY KEY, a int)"), row(1, nil), row(12, 22)),
		right:    tbl(sch("CREATE TABLE t (id int PRIMARY KEY, a int)"), row(1, nil), row(13, 33)),
		merged:   tbl(sch("CREATE TABLE t (id int PRIMARY KEY, a int)"), row(1, nil), row(12, 22), row(13, 33)),
	},
	{
		name:     "convergent column drops, both sides insert independent rows",
		ancestor: tbl(sch("CREATE TABLE t (id int PRIMARY KEY, a int)"), row(1, 2)),
		left:     tbl(sch("CREATE TABLE t (id int PRIMARY KEY)       "), row(1), row(12)),
		right:    tbl(sch("CREATE TABLE t (id int PRIMARY KEY)       "), row(1), row(13)),
		merged:   tbl(sch("CREATE TABLE t (id int PRIMARY KEY)       "), row(1), row(12), row(13)),
	},
	{
		name:       "independent column adds, both sides insert same row",
		ancestor:   tbl(sch("CREATE TABLE t (id int PRIMARY KEY)              "), row(1)),
		left:       tbl(sch("CREATE TABLE t (id int PRIMARY KEY, a int)       "), row(1, 2), row(12, 22)),
		right:      tbl(sch("CREATE TABLE t (id int PRIMARY KEY, b int)       "), row(1, 3), row(12, 33)),
		merged:     tbl(sch("CREATE TABLE t (id int PRIMARY KEY, a int, b int)"), row(1, 2, 3), row(12, 22, 33)),
		skipNewFmt: true,
		skipOldFmt: true,
	},
	{
		name:       "independent column drops, both sides insert same row",
		ancestor:   tbl(sch("CREATE TABLE t (id int PRIMARY KEY, a int, b int)"), row(1, 2, 3)),
		left:       tbl(sch("CREATE TABLE t (id int PRIMARY KEY, a int)       "), row(1, 2), row(12, 22)),
		right:      tbl(sch("CREATE TABLE t (id int PRIMARY KEY, b int)       "), row(1, 3), row(12, 33)),
		merged:     tbl(sch("CREATE TABLE t (id int PRIMARY KEY)              "), row(1), row(12)),
		skipNewFmt: true,
		skipOldFmt: true,
	},
}

var columnDefaultTests = []schemaMergeTest{
	{
		name:     "left side add default",
		ancestor: tbl(sch("CREATE TABLE t (id int PRIMARY KEY, a int)           ")),
		left:     tbl(sch("CREATE TABLE t (id int PRIMARY KEY, a int DEFAULT 42)")),
		right:    tbl(sch("CREATE TABLE t (id int PRIMARY KEY, a int)           ")),
		merged:   tbl(sch("CREATE TABLE t (id int PRIMARY KEY, a int DEFAULT 42)")),
	},
	{
		name:     "left side drop default",
		ancestor: tbl(sch("CREATE TABLE t (id int PRIMARY KEY, a int DEFAULT 42)")),
		left:     tbl(sch("CREATE TABLE t (id int PRIMARY KEY, a int)           ")),
		right:    tbl(sch("CREATE TABLE t (id int PRIMARY KEY, a int DEFAULT 42)")),
		merged:   tbl(sch("CREATE TABLE t (id int PRIMARY KEY, a int)           ")),
	},
	{
		name:     "convergent add",
		ancestor: tbl(sch("CREATE TABLE t (id int PRIMARY KEY, a int)           ")),
		left:     tbl(sch("CREATE TABLE t (id int PRIMARY KEY, a int DEFAULT 42)")),
		right:    tbl(sch("CREATE TABLE t (id int PRIMARY KEY, a int DEFAULT 42)")),
		merged:   tbl(sch("CREATE TABLE t (id int PRIMARY KEY, a int DEFAULT 42)")),
	},
	{
		name:     "convergent drop",
		ancestor: tbl(sch("CREATE TABLE t (id int PRIMARY KEY, a int DEFAULT 42)")),
		left:     tbl(sch("CREATE TABLE t (id int PRIMARY KEY, a int)           ")),
		right:    tbl(sch("CREATE TABLE t (id int PRIMARY KEY, a int)           ")),
		merged:   tbl(sch("CREATE TABLE t (id int PRIMARY KEY, a int)           ")),
	},
	// one side changes columns, the other inserts rows
	{
		// TODO: this test silently does the wrong thing without erroring
		skipNewFmt: true,
		skipOldFmt: true,
		name:       "left side column add, right side insert row",
		ancestor:   tbl(sch("CREATE TABLE t (id int PRIMARY KEY)                  "), row(1)),
		left:       tbl(sch("CREATE TABLE t (id int PRIMARY KEY, a int DEFAULT 42)"), row(1, 42)),
		right:      tbl(sch("CREATE TABLE t (id int PRIMARY KEY)                  "), row(1), row(12)),
		merged:     tbl(sch("CREATE TABLE t (id int PRIMARY KEY, a int DEFAULT 42)"), row(1, 42), row(12, 42)),
	},
	// both sides change columns and insert rows
	{
		name:       "independent column adds, both sides insert independent rows",
		ancestor:   tbl(sch("CREATE TABLE t (id int PRIMARY KEY)                                    "), row(1)),
		left:       tbl(sch("CREATE TABLE t (id int PRIMARY KEY, a int DEFAULT 19)                  "), row(1, 2), row(12, 19)),
		right:      tbl(sch("CREATE TABLE t (id int PRIMARY KEY, b int DEFAULT 17)                  "), row(1, 3), row(13, 17)),
		merged:     tbl(sch("CREATE TABLE t (id int PRIMARY KEY, a int DEFAULT 19, b int DEFAULT 17)"), row(1, 2, 3), row(12, 22, 17), row(13, 19, 33)),
		skipNewFmt: true,
		skipOldFmt: true,
	},
	{
		name:     "convergent column adds, both sides insert independent rows",
		ancestor: tbl(sch("CREATE TABLE t (id int PRIMARY KEY)                  "), row(1)),
		left:     tbl(sch("CREATE TABLE t (id int PRIMARY KEY, a int DEFAULT 19)"), row(1, 19)),
		right:    tbl(sch("CREATE TABLE t (id int PRIMARY KEY, a int DEFAULT 19)"), row(1, 19)),
		merged:   tbl(sch("CREATE TABLE t (id int PRIMARY KEY, a int DEFAULT 19)"), row(1, 19)),
	},
}

var columnReorderingTests = []schemaMergeTest{}

var typeChangeTests = []schemaMergeTest{
	{
		name:     "modify column type on the left side",
		ancestor: tbl(sch("CREATE TABLE t (id int PRIMARY KEY, a int, b int)     "), row(1, 2, 3)),
		left:     tbl(sch("CREATE TABLE t (id int PRIMARY KEY, a char(20), b int)"), row(1, "2", 3)),
		right:    tbl(sch("CREATE TABLE t (id int PRIMARY KEY, a int, b int)     "), row(1, 2, 3)),
		merged:   tbl(sch("CREATE TABLE t (id int PRIMARY KEY, a char(20), b int)"), row(1, "2", 3)),
	},
	{
		name:       "independently modify column type on the both sides",
		ancestor:   tbl(sch("CREATE TABLE t (id int PRIMARY KEY, a int, b int)          "), row(1, 2, 3)),
		left:       tbl(sch("CREATE TABLE t (id int PRIMARY KEY, a char(20), b int)     "), row(1, "2", 3)),
		right:      tbl(sch("CREATE TABLE t (id int PRIMARY KEY, a int, b char(20))     "), row(1, 2, "3")),
		merged:     tbl(sch("CREATE TABLE t (id int PRIMARY KEY, a char(20), b char(20))"), row(1, "2", "3")),
		skipNewFmt: true,
		skipOldFmt: true,
	},
	{
		name:     "convergently modify column type on the both sides",
		ancestor: tbl(sch("CREATE TABLE t (id int PRIMARY KEY, a int, b int)     "), row(1, 2, 3)),
		left:     tbl(sch("CREATE TABLE t (id int PRIMARY KEY, a char(20), b int)"), row(1, "2", 3)),
		right:    tbl(sch("CREATE TABLE t (id int PRIMARY KEY, a char(20), b int)"), row(1, "2", 3)),
		merged:   tbl(sch("CREATE TABLE t (id int PRIMARY KEY, a char(20), b int)"), row(1, "2", 3)),
	},
	// column changes one side, data changes other side
}

var keyChangeTests = []schemaMergeTest{
	{
		name:     "add a trailing primary key column on left side",
		ancestor: tbl(sch("CREATE TABLE t (a int, b char(20), c float, PRIMARY KEY (a))   "), row(1, "2", float32(3.0))),
		left:     tbl(sch("CREATE TABLE t (a int, b char(20), c float, PRIMARY KEY (a, b))"), row(1, "2", float32(3.0))),
		right:    tbl(sch("CREATE TABLE t (a int, b char(20), c float, PRIMARY KEY (a))   "), row(1, "2", float32(3.0))),
		merged:   tbl(sch("CREATE TABLE t (a int, b char(20), c float, PRIMARY KEY (a, b))"), row(1, "2", float32(3.0))),
	},
	{
		name:     "add a leading primary key column on left side",
		ancestor: tbl(sch("CREATE TABLE t (a int, b char(20), c float, PRIMARY KEY (a))   "), row(1, "2", float32(3.0))),
		left:     tbl(sch("CREATE TABLE t (a int, b char(20), c float, PRIMARY KEY (b, a))"), row(1, "2", float32(3.0))),
		right:    tbl(sch("CREATE TABLE t (a int, b char(20), c float, PRIMARY KEY (a))   "), row(1, "2", float32(3.0))),
		merged:   tbl(sch("CREATE TABLE t (a int, b char(20), c float, PRIMARY KEY (b, a))"), row(1, "2", float32(3.0))),
	},
	{
		name:                "remove a trailing primary key column on left side",
		ancestor:            tbl(sch("CREATE TABLE t (a int, b char(20), c float, PRIMARY KEY (a, b))"), row(1, "2", float32(3.0))),
		left:                tbl(sch("CREATE TABLE t (a int, b char(20), c float, PRIMARY KEY (a))   "), row(1, "2", float32(3.0))),
		right:               tbl(sch("CREATE TABLE t (a int, b char(20), c float, PRIMARY KEY (a, b))"), row(1, "2", float32(3.0))),
		merged:              tbl(sch("CREATE TABLE t (a int, b char(20), c float, PRIMARY KEY (a))   "), row(1, "2", float32(3.0))),
		skipFlipOnNewFormat: true,
	},
	{
		name:     "remove a trailing primary key column on both sides",
		ancestor: tbl(sch("CREATE TABLE t (a int, b char(20), c float, PRIMARY KEY (a, b))"), row(1, "2", float32(3.0))),
		left:     tbl(sch("CREATE TABLE t (a int, b char(20), c float, PRIMARY KEY (a))   "), row(1, "2", float32(3.0))),
		right:    tbl(sch("CREATE TABLE t (a int, b char(20), c float, PRIMARY KEY (a))   "), row(1, "2", float32(3.0))),
		merged:   tbl(sch("CREATE TABLE t (a int, b char(20), c float, PRIMARY KEY (a))   "), row(1, "2", float32(3.0))),
	},
	{
		name:                "remove a leading primary key column on left side",
		ancestor:            tbl(sch("CREATE TABLE t (a int, b char(20), c float, PRIMARY KEY (b, a))"), row(1, "2", float32(3.0))),
		left:                tbl(sch("CREATE TABLE t (a int, b char(20), c float, PRIMARY KEY (a))   "), row(1, "2", float32(3.0))),
		right:               tbl(sch("CREATE TABLE t (a int, b char(20), c float, PRIMARY KEY (b, a))"), row(1, "2", float32(3.0))),
		merged:              tbl(sch("CREATE TABLE t (a int, b char(20), c float, PRIMARY KEY (a))   "), row(1, "2", float32(3.0))),
		skipFlipOnNewFormat: true,
	},
	{
		name:     "remove a leading primary key column on both sides",
		ancestor: tbl(sch("CREATE TABLE t (a int, b char(20), c float, PRIMARY KEY (b, a))"), row(1, "2", float32(3.0))),
		left:     tbl(sch("CREATE TABLE t (a int, b char(20), c float, PRIMARY KEY (a))   "), row(1, "2", float32(3.0))),
		right:    tbl(sch("CREATE TABLE t (a int, b char(20), c float, PRIMARY KEY (a))   "), row(1, "2", float32(3.0))),
		merged:   tbl(sch("CREATE TABLE t (a int, b char(20), c float, PRIMARY KEY (a))   "), row(1, "2", float32(3.0))),
	},
	{
		skipFlipOnNewFormat: true,
		skipFlipOnOldFormat: true,
		name:                "convert left side to a keyless table",
		ancestor:            tbl(sch("CREATE TABLE t (a int, b char(20), c float, PRIMARY KEY (a))"), row(1, "2", float32(3.0))),
		left:                tbl(sch("CREATE TABLE t (a int, b char(20), c float)                 "), row(1, "2", float32(3.0))),
		right:               tbl(sch("CREATE TABLE t (a int, b char(20), c float, PRIMARY KEY (a))"), row(1, "2", float32(3.0))),
		merged:              tbl(sch("CREATE TABLE t (a int, b char(20), c float)                 "), row(1, "2", float32(3.0))),
	},
	{
		name:       "convert both sides to keyless tables",
		ancestor:   tbl(sch("CREATE TABLE t (a int, b char(20), c float, PRIMARY KEY (a))"), row(1, "2", float32(3.0))),
		left:       tbl(sch("CREATE TABLE t (a int, b char(20), c float)                 "), row(1, "2", float32(3.0))),
		right:      tbl(sch("CREATE TABLE t (a int, b char(20), c float)                 "), row(1, "2", float32(3.0))),
		merged:     tbl(sch("CREATE TABLE t (a int, b char(20), c float)                 "), row(1, "2", float32(3.0))),
		skipNewFmt: true,
		skipOldFmt: true,
	},
}

var secondaryIndexTests = []schemaMergeTest{
	{
		name:     "independent index adds",
		ancestor: tbl(sch("CREATE TABLE t (id int PRIMARY KEY, a char(20), b float)                     "), row(1, "2", float32(3.0))),
		left:     tbl(sch("CREATE TABLE t (id int PRIMARY KEY, a char(20), b float, INDEX (a))          "), row(1, "2", float32(3.0))),
		right:    tbl(sch("CREATE TABLE t (id int PRIMARY KEY, a char(20), b float, INDEX (b))          "), row(1, "2", float32(3.0))),
		merged:   tbl(sch("CREATE TABLE t (id int PRIMARY KEY, a char(20), b float, INDEX (a), INDEX(b))"), row(1, "2", float32(3.0))),
	},
	{
		name:     "independent composite index adds",
		ancestor: tbl(sch("CREATE TABLE t (id int PRIMARY KEY, a char(20), b float)                            "), row(1, "2", float32(3.0))),
		left:     tbl(sch("CREATE TABLE t (id int PRIMARY KEY, a char(20), b float, INDEX (a, b))              "), row(1, "2", float32(3.0))),
		right:    tbl(sch("CREATE TABLE t (id int PRIMARY KEY, a char(20), b float, INDEX (b, a))              "), row(1, "2", float32(3.0))),
		merged:   tbl(sch("CREATE TABLE t (id int PRIMARY KEY, a char(20), b float, INDEX (a, b), INDEX (b, a))"), row(1, "2", float32(3.0))),
	},
	{
		name:     "independent index drops",
		ancestor: tbl(sch("CREATE TABLE t (id int PRIMARY KEY, a char(20), b float, INDEX (a), INDEX (b))"), row(1, "2", float32(3.0))),
		left:     tbl(sch("CREATE TABLE t (id int PRIMARY KEY, a char(20), b float, INDEX (a))           "), row(1, "2", float32(3.0))),
		right:    tbl(sch("CREATE TABLE t (id int PRIMARY KEY, a char(20), b float, INDEX (b))           "), row(1, "2", float32(3.0))),
		merged:   tbl(sch("CREATE TABLE t (id int PRIMARY KEY, a char(20), b float)                      "), row(1, "2", float32(3.0))),
	},
}

var simpleConflictTests = []schemaMergeTest{
	{
		name:     "conflicting column adds",
		ancestor: tbl(sch("CREATE TABLE t (id int PRIMARY KEY)                "), row(1)),
		left:     tbl(sch("CREATE TABLE t (id int PRIMARY KEY, a int NULL)    "), row(1, 2)),
		right:    tbl(sch("CREATE TABLE t (id int PRIMARY KEY, a int NOT NULL)"), row(1, 2)),
		conflict: true,
	},
	{
		// TODO: This test case does NOT generate a conflict; the merge gets short circuited, because the table's
		//       right/left/anc hashes are all the same. This is an issue with the test framework, not with Dolt.
		//       The code we use in these tests to create a schema (sqlutil.ParseCreateTableStatement) silently
		//       drops index and check constraint definitions.
		skipNewFmt: true,
		skipOldFmt: true,
		name:       "conflicting index adds: same name and columns, different constraints",
		ancestor:   tbl(sch("CREATE TABLE t (id int PRIMARY KEY, a char(20), b float)                      ")),
		left:       tbl(sch("CREATE TABLE t (id int PRIMARY KEY, a char(20), b float, INDEX idx (a))       ")),
		right:      tbl(sch("CREATE TABLE t (id int PRIMARY KEY, a char(20), b float, UNIQUE INDEX idx (a))")),
		conflict:   true,
	},
	{
		// TODO: This test case does NOT generate a conflict; the merge gets short circuited, because the table's
		//       right/left/anc hashes are all the same. This is an issue with the test framework, not with Dolt.
		//       The code we use in these tests to create a schema (sqlutil.ParseCreateTableStatement) silently
		//       drops index and check constraint definitions.
		skipNewFmt: true,
		skipOldFmt: true,
		// TODO: multiple indexes can exist for the same column set, so this shouldn't actually be a conflict;
		//       Dolt does report this as a schema conflict today, but we could merge the two indexes together.
		name:     "conflicting index adds: same column different names",
		ancestor: tbl(sch("CREATE TABLE t (id int PRIMARY KEY, a char(20), b float)                 ")),
		left:     tbl(sch("CREATE TABLE t (id int PRIMARY KEY, a char(20), b float, INDEX a_idx (a))")),
		right:    tbl(sch("CREATE TABLE t (id int PRIMARY KEY, a char(20), b float, INDEX key_a (a))")),
		conflict: true,
	},
	{
		// TODO: This test case does NOT generate a conflict; the merge gets short circuited, because the table's
		//       right/left/anc hashes are all the same. This is an issue with the test framework, not with Dolt.
		//       The code we use in these tests to create a schema (sqlutil.ParseCreateTableStatement) silently
		//       drops index and check constraint definitions.
		skipNewFmt: true,
		skipOldFmt: true,
		name:       "conflicting index adds: same name different definitions",
		ancestor:   tbl(sch("CREATE TABLE t (id int PRIMARY KEY, a char(20), b float)               ")),
		left:       tbl(sch("CREATE TABLE t (id int PRIMARY KEY, a char(20), b float, INDEX idx (a))")),
		right:      tbl(sch("CREATE TABLE t (id int PRIMARY KEY, a char(20), b float, INDEX idx (b))")),
		conflict:   true,
	},
	{
		name:     "add primary key columns at different key positions on left and right sides",
		ancestor: tbl(sch("CREATE TABLE t (a int, b char(20), c float, PRIMARY KEY (a))   "), row(1, "2", float32(3.0))),
		left:     tbl(sch("CREATE TABLE t (a int, b char(20), c float, PRIMARY KEY (a, b))"), row(1, "2", float32(3.0))),
		right:    tbl(sch("CREATE TABLE t (a int, b char(20), c float, PRIMARY KEY (b, a))"), row(1, "2", float32(3.0))),
		conflict: true,
	},
	{
		name:     "remove different primary key columns on left and right sides",
		ancestor: tbl(sch("CREATE TABLE t (a int, b char(20), c float, PRIMARY KEY (a, b))"), row(1, "2", float32(3.0))),
		left:     tbl(sch("CREATE TABLE t (a int, b char(20), c float, PRIMARY KEY (a))   "), row(1, "2", float32(3.0))),
		right:    tbl(sch("CREATE TABLE t (a int, b char(20), c float, PRIMARY KEY (b))   "), row(1, "2", float32(3.0))),
		conflict: true,
	},
}

func testSchemaMerge(t *testing.T, tests []schemaMergeTest) {
	t.Run("merge left to right", func(t *testing.T) {
		testSchemaMergeHelper(t, tests, false)
	})
	t.Run("merge right to left", func(t *testing.T) {
		testSchemaMergeHelper(t, tests, true)
	})
}

func testSchemaMergeHelper(t *testing.T, tests []schemaMergeTest, flipSides bool) {
	for _, test := range tests {
		if flipSides {
			tmp := test.left
			test.left = test.right
			test.right = tmp
		}

		t.Run(test.name, func(t *testing.T) {
			a, l, r, m := setupSchemaMergeTest(t, test)

			ctx := context.Background()
			var mo merge.MergeOpts
			var eo editor.Options
			eo = eo.WithDeaf(editor.NewInMemDeaf(a.VRW()))
			// attempt merge before skipping to assert no panics
<<<<<<< HEAD
			result, err := merge.MergeRoots(ctx, l, r, a, rootish{r}, rootish{a}, eo, mo)
			maybeSkip(t, a.VRW().Format(), test)
=======
			root, _, err := merge.MergeRoots(ctx, l, r, a, rootish{r}, rootish{a}, eo, mo)
			maybeSkip(t, a.VRW().Format(), test, flipSides)
>>>>>>> 766ad55c

			if test.conflict {
				// TODO: Test the conflict error message more deeply
				require.Error(t, err)
			} else {
				require.NoError(t, err)
				exp, err := m.MapTableHashes(ctx)
				assert.NoError(t, err)
				act, err := result.Root.MapTableHashes(ctx)
				assert.NoError(t, err)

				assert.Equal(t, len(exp), len(act))
				for name, addr := range exp {
					a, ok := act[name]
					assert.True(t, ok)
					assert.Equal(t, addr, a)
				}
			}
		})
	}
}

func setupSchemaMergeTest(t *testing.T, test schemaMergeTest) (anc, left, right, merged *doltdb.RootValue) {
	denv := dtestutils.CreateTestEnv()
	var eo editor.Options
	eo = eo.WithDeaf(editor.NewInMemDeaf(denv.DoltDB.ValueReadWriter()))
	anc = makeRootWithTable(t, denv.DoltDB, eo, test.ancestor)
	assert.NotNil(t, anc)
	left = makeRootWithTable(t, denv.DoltDB, eo, test.left)
	assert.NotNil(t, left)
	right = makeRootWithTable(t, denv.DoltDB, eo, test.right)
	assert.NotNil(t, right)
	if !test.conflict {
		merged = makeRootWithTable(t, denv.DoltDB, eo, test.merged)
		assert.NotNil(t, merged)
	}
	return
}

func maybeSkip(t *testing.T, nbf *types.NomsBinFormat, test schemaMergeTest, flipSides bool) {
	if types.IsFormat_DOLT(nbf) {
		if test.skipNewFmt || flipSides && test.skipFlipOnNewFormat {
			t.Skip()
		}
	} else {
		if test.skipOldFmt || flipSides && test.skipFlipOnOldFormat {
			t.Skip()
		}
	}
}

func tbl(ns namedSchema, rows ...sql.Row) table {
	return table{ns: ns, rows: rows}
}

func sch(definition string) namedSchema {
	denv := dtestutils.CreateTestEnv()
	vrw := denv.DoltDB.ValueReadWriter()
	ns := denv.DoltDB.NodeStore()
	ctx := context.Background()
	root, _ := doltdb.EmptyRootValue(ctx, vrw, ns)
	// TODO: ParseCreateTableStatement silently drops any indexes or check constraints in the definition
	name, s, err := sqlutil.ParseCreateTableStatement(ctx, root, definition)
	if err != nil {
		panic(err)
	}
	return namedSchema{name: name, sch: s, create: definition}
}

func row(values ...any) sql.Row {
	return sql.NewRow(values...)
}

func makeRootWithTable(t *testing.T, ddb *doltdb.DoltDB, eo editor.Options, tbl table) *doltdb.RootValue {
	ctx := context.Background()
	wsr, err := ref.WorkingSetRefForHead(ref.NewBranchRef("main"))
	require.NoError(t, err)
	ws, err := ddb.ResolveWorkingSet(ctx, wsr)
	require.NoError(t, err)
	dt, err := doltdb.NewEmptyTable(ctx, ddb.ValueReadWriter(), ddb.NodeStore(), tbl.ns.sch)
	require.NoError(t, err)
	root, err := ws.WorkingRoot().PutTable(ctx, tbl.ns.name, dt)
	require.NoError(t, err)
	ws = ws.WithWorkingRoot(root)

	gst, err := globalstate.NewAutoIncrementTracker(ctx, ws)
	require.NoError(t, err)
	noop := func(ctx *sql.Context, dbName string, root *doltdb.RootValue) (err error) { return }
	sess := writer.NewWriteSession(ddb.Format(), ws, gst, eo)
	wr, err := sess.GetTableWriter(ctx, tbl.ns.name, "test", noop, false)
	require.NoError(t, err)

	sctx := sql.NewEmptyContext()
	for _, r := range tbl.rows {
		err = wr.Insert(sctx, r)
		assert.NoError(t, err)
	}
	ws, err = sess.Flush(ctx)
	require.NoError(t, err)
	return ws.WorkingRoot()
}

type rootish struct {
	rv *doltdb.RootValue
}

func (r rootish) ResolveRootValue(ctx context.Context) (*doltdb.RootValue, error) {
	return r.rv, nil
}

func (r rootish) HashOf() (hash.Hash, error) {
	return hash.Hash{}, nil
}<|MERGE_RESOLUTION|>--- conflicted
+++ resolved
@@ -494,13 +494,8 @@
 			var eo editor.Options
 			eo = eo.WithDeaf(editor.NewInMemDeaf(a.VRW()))
 			// attempt merge before skipping to assert no panics
-<<<<<<< HEAD
 			result, err := merge.MergeRoots(ctx, l, r, a, rootish{r}, rootish{a}, eo, mo)
-			maybeSkip(t, a.VRW().Format(), test)
-=======
-			root, _, err := merge.MergeRoots(ctx, l, r, a, rootish{r}, rootish{a}, eo, mo)
 			maybeSkip(t, a.VRW().Format(), test, flipSides)
->>>>>>> 766ad55c
 
 			if test.conflict {
 				// TODO: Test the conflict error message more deeply
