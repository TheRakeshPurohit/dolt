// Copyright 2019 Dolthub, Inc.
//
// Licensed under the Apache License, Version 2.0 (the "License");
// you may not use this file except in compliance with the License.
// You may obtain a copy of the License at
//
//     http://www.apache.org/licenses/LICENSE-2.0
//
// Unless required by applicable law or agreed to in writing, software
// distributed under the License is distributed on an "AS IS" BASIS,
// WITHOUT WARRANTIES OR CONDITIONS OF ANY KIND, either express or implied.
// See the License for the specific language governing permissions and
// limitations under the License.

package env

import (
	"context"
	"encoding/json"
	"os"

	"github.com/dolthub/dolt/go/libraries/doltcore/doltdb"
	"github.com/dolthub/dolt/go/libraries/doltcore/ref"
	"github.com/dolthub/dolt/go/libraries/utils/concurrentmap"
	"github.com/dolthub/dolt/go/libraries/utils/filesys"
	"github.com/dolthub/dolt/go/store/hash"
	"github.com/dolthub/dolt/go/store/types"
)

// TODO: change name to ClientStateReader, move out of env package
type RepoStateReader interface {
	CWBHeadRef() (ref.DoltRef, error)
	CWBHeadSpec() (*doltdb.CommitSpec, error)
	GetRemotes() (*concurrentmap.Map[string, Remote], error)
<<<<<<< HEAD
	GetBackups() (map[string]Remote, error)
	GetBranches() (*concurrentmap.Map[string, BranchConfig], error)
=======
	GetBackups() (*concurrentmap.Map[string, Remote], error)
	GetBranches() (map[string]BranchConfig, error)
>>>>>>> 9bc32d9d
}

type RepoStateWriter interface {
	// TODO: kill this
	SetCWBHeadRef(context.Context, ref.MarshalableRef) error
	AddRemote(r Remote) error
	AddBackup(r Remote) error
	RemoveRemote(ctx context.Context, name string) error
	RemoveBackup(ctx context.Context, name string) error
	TempTableFilesDir() (string, error)
	UpdateBranch(name string, new BranchConfig) error
}

type RepoStateReadWriter interface {
	RepoStateReader
	RepoStateWriter
}

// RemoteDbProvider is an interface for getting a database from a remote
type RemoteDbProvider interface {
	GetRemoteDB(ctx context.Context, format *types.NomsBinFormat, r Remote, withCaching bool) (*doltdb.DoltDB, error)
}

type DbData struct {
	Ddb *doltdb.DoltDB
	Rsw RepoStateWriter
	Rsr RepoStateReader
}

type BranchConfig struct {
	Merge  ref.MarshalableRef `json:"head"`
	Remote string             `json:"remote"`
}

type RepoState struct {
<<<<<<< HEAD
	Head     ref.MarshalableRef                       `json:"head"`
	Remotes  *concurrentmap.Map[string, Remote]       `json:"remotes"`
	Backups  map[string]Remote                        `json:"backups"`
	Branches *concurrentmap.Map[string, BranchConfig] `json:"branches"`
=======
	Head     ref.MarshalableRef                 `json:"head"`
	Remotes  *concurrentmap.Map[string, Remote] `json:"remotes"`
	Backups  *concurrentmap.Map[string, Remote] `json:"backups"`
	Branches map[string]BranchConfig            `json:"branches"`
>>>>>>> 9bc32d9d
	// |staged|, |working|, and |merge| are legacy fields left over from when Dolt repos stored this info in the repo
	// state file, not in the DB directly. They're still here so that we can migrate existing repositories forward to the
	// new storage format, but they should be used only for this purpose and are no longer written.
	staged  string
	working string
	merge   *mergeState
}

// repoStateLegacy only exists to unmarshall legacy repo state files, since the JSON marshaller can't work with
// unexported fields
type repoStateLegacy struct {
<<<<<<< HEAD
	Head     ref.MarshalableRef                       `json:"head"`
	Remotes  *concurrentmap.Map[string, Remote]       `json:"remotes"`
	Backups  map[string]Remote                        `json:"backups"`
	Branches *concurrentmap.Map[string, BranchConfig] `json:"branches"`
	Staged   string                                   `json:"staged,omitempty"`
	Working  string                                   `json:"working,omitempty"`
	Merge    *mergeState                              `json:"merge,omitempty"`
=======
	Head     ref.MarshalableRef                 `json:"head"`
	Remotes  *concurrentmap.Map[string, Remote] `json:"remotes"`
	Backups  *concurrentmap.Map[string, Remote] `json:"backups"`
	Branches map[string]BranchConfig            `json:"branches"`
	Staged   string                             `json:"staged,omitempty"`
	Working  string                             `json:"working,omitempty"`
	Merge    *mergeState                        `json:"merge,omitempty"`
>>>>>>> 9bc32d9d
}

// repoStateLegacyFromRepoState creates a new repoStateLegacy from a RepoState file. Only for testing.
func repoStateLegacyFromRepoState(rs *RepoState) *repoStateLegacy {
	return &repoStateLegacy{
		Head:     rs.Head,
		Remotes:  rs.Remotes,
		Backups:  rs.Backups,
		Branches: rs.Branches,
		Staged:   rs.staged,
		Working:  rs.working,
		Merge:    rs.merge,
	}
}

type mergeState struct {
	Commit          string `json:"commit"`
	PreMergeWorking string `json:"working_pre_merge"`
}

func (rs *repoStateLegacy) toRepoState() *RepoState {
	newRS := &RepoState{
		Head:     rs.Head,
		Remotes:  rs.Remotes,
		Backups:  rs.Backups,
		Branches: rs.Branches,
		staged:   rs.Staged,
		working:  rs.Working,
		merge:    rs.Merge,
	}

	if newRS.Remotes == nil {
		newRS.Remotes = concurrentmap.New[string, Remote]()
	}
	if newRS.Backups == nil {
		newRS.Backups = concurrentmap.New[string, Remote]()
	}

	return newRS
}

func (rs *repoStateLegacy) save(fs filesys.ReadWriteFS) error {
	data, err := json.MarshalIndent(rs, "", "  ")
	if err != nil {
		return err
	}

	return fs.WriteFile(getRepoStateFile(), data, os.ModePerm)
}

// LoadRepoState parses the repo state file from the file system given
func LoadRepoState(fs filesys.ReadWriteFS) (*RepoState, error) {
	path := getRepoStateFile()
	data, err := fs.ReadFile(path)

	if err != nil {
		return nil, err
	}

	var repoState repoStateLegacy
	err = json.Unmarshal(data, &repoState)

	if err != nil {
		return nil, err
	}

	return repoState.toRepoState(), nil
}

func CloneRepoState(fs filesys.ReadWriteFS, r Remote) (*RepoState, error) {
	init := ref.NewBranchRef(DefaultInitBranch) // best effort
	hashStr := hash.Hash{}.String()
	remotes := concurrentmap.New[string, Remote]()
	remotes.Set(r.Name, r)
	rs := &RepoState{
		Head:     ref.MarshalableRef{Ref: init},
		staged:   hashStr,
		working:  hashStr,
		Remotes:  remotes,
<<<<<<< HEAD
		Branches: concurrentmap.New[string, BranchConfig](),
		Backups:  make(map[string]Remote),
=======
		Branches: make(map[string]BranchConfig),
		Backups:  concurrentmap.New[string, Remote](),
>>>>>>> 9bc32d9d
	}

	err := rs.Save(fs)
	if err != nil {
		return nil, err
	}

	return rs, nil
}

func CreateRepoState(fs filesys.ReadWriteFS, br string) (*RepoState, error) {
	headRef, err := ref.Parse(br)

	if err != nil {
		return nil, err
	}

	rs := &RepoState{
		Head:     ref.MarshalableRef{Ref: headRef},
		Remotes:  concurrentmap.New[string, Remote](),
<<<<<<< HEAD
		Branches: concurrentmap.New[string, BranchConfig](),
		Backups:  make(map[string]Remote),
=======
		Branches: make(map[string]BranchConfig),
		Backups:  concurrentmap.New[string, Remote](),
>>>>>>> 9bc32d9d
	}

	err = rs.Save(fs)

	if err != nil {
		return nil, err
	}

	return rs, nil
}

// Save writes this repo state file to disk on the filesystem given
func (rs RepoState) Save(fs filesys.ReadWriteFS) error {
	data, err := json.MarshalIndent(rs, "", "  ")
	if err != nil {
		return err
	}

	return fs.WriteFile(getRepoStateFile(), data, os.ModePerm)
}

func (rs *RepoState) CWBHeadRef() ref.DoltRef {
	return rs.Head.Ref
}

func (rs *RepoState) CWBHeadSpec() *doltdb.CommitSpec {
	spec, _ := doltdb.NewCommitSpec("HEAD")
	return spec
}

func (rs *RepoState) AddRemote(r Remote) {
	rs.Remotes.Set(r.Name, r)
}

func (rs *RepoState) RemoveRemote(r Remote) {
	rs.Remotes.Delete(r.Name)
}

func (rs *RepoState) AddBackup(r Remote) {
	rs.Backups.Set(r.Name, r)
}

func (rs *RepoState) RemoveBackup(r Remote) {
	rs.Backups.Delete(r.Name)
}<|MERGE_RESOLUTION|>--- conflicted
+++ resolved
@@ -32,13 +32,8 @@
 	CWBHeadRef() (ref.DoltRef, error)
 	CWBHeadSpec() (*doltdb.CommitSpec, error)
 	GetRemotes() (*concurrentmap.Map[string, Remote], error)
-<<<<<<< HEAD
-	GetBackups() (map[string]Remote, error)
+	GetBackups() (*concurrentmap.Map[string, Remote], error)
 	GetBranches() (*concurrentmap.Map[string, BranchConfig], error)
-=======
-	GetBackups() (*concurrentmap.Map[string, Remote], error)
-	GetBranches() (map[string]BranchConfig, error)
->>>>>>> 9bc32d9d
 }
 
 type RepoStateWriter interface {
@@ -74,17 +69,10 @@
 }
 
 type RepoState struct {
-<<<<<<< HEAD
 	Head     ref.MarshalableRef                       `json:"head"`
 	Remotes  *concurrentmap.Map[string, Remote]       `json:"remotes"`
-	Backups  map[string]Remote                        `json:"backups"`
+	Backups  *concurrentmap.Map[string, Remote]       `json:"backups"`
 	Branches *concurrentmap.Map[string, BranchConfig] `json:"branches"`
-=======
-	Head     ref.MarshalableRef                 `json:"head"`
-	Remotes  *concurrentmap.Map[string, Remote] `json:"remotes"`
-	Backups  *concurrentmap.Map[string, Remote] `json:"backups"`
-	Branches map[string]BranchConfig            `json:"branches"`
->>>>>>> 9bc32d9d
 	// |staged|, |working|, and |merge| are legacy fields left over from when Dolt repos stored this info in the repo
 	// state file, not in the DB directly. They're still here so that we can migrate existing repositories forward to the
 	// new storage format, but they should be used only for this purpose and are no longer written.
@@ -96,23 +84,13 @@
 // repoStateLegacy only exists to unmarshall legacy repo state files, since the JSON marshaller can't work with
 // unexported fields
 type repoStateLegacy struct {
-<<<<<<< HEAD
 	Head     ref.MarshalableRef                       `json:"head"`
 	Remotes  *concurrentmap.Map[string, Remote]       `json:"remotes"`
-	Backups  map[string]Remote                        `json:"backups"`
+	Backups  *concurrentmap.Map[string, Remote]       `json:"backups"`
 	Branches *concurrentmap.Map[string, BranchConfig] `json:"branches"`
 	Staged   string                                   `json:"staged,omitempty"`
 	Working  string                                   `json:"working,omitempty"`
 	Merge    *mergeState                              `json:"merge,omitempty"`
-=======
-	Head     ref.MarshalableRef                 `json:"head"`
-	Remotes  *concurrentmap.Map[string, Remote] `json:"remotes"`
-	Backups  *concurrentmap.Map[string, Remote] `json:"backups"`
-	Branches map[string]BranchConfig            `json:"branches"`
-	Staged   string                             `json:"staged,omitempty"`
-	Working  string                             `json:"working,omitempty"`
-	Merge    *mergeState                        `json:"merge,omitempty"`
->>>>>>> 9bc32d9d
 }
 
 // repoStateLegacyFromRepoState creates a new repoStateLegacy from a RepoState file. Only for testing.
@@ -192,13 +170,8 @@
 		staged:   hashStr,
 		working:  hashStr,
 		Remotes:  remotes,
-<<<<<<< HEAD
 		Branches: concurrentmap.New[string, BranchConfig](),
-		Backups:  make(map[string]Remote),
-=======
-		Branches: make(map[string]BranchConfig),
 		Backups:  concurrentmap.New[string, Remote](),
->>>>>>> 9bc32d9d
 	}
 
 	err := rs.Save(fs)
@@ -219,13 +192,8 @@
 	rs := &RepoState{
 		Head:     ref.MarshalableRef{Ref: headRef},
 		Remotes:  concurrentmap.New[string, Remote](),
-<<<<<<< HEAD
 		Branches: concurrentmap.New[string, BranchConfig](),
-		Backups:  make(map[string]Remote),
-=======
-		Branches: make(map[string]BranchConfig),
 		Backups:  concurrentmap.New[string, Remote](),
->>>>>>> 9bc32d9d
 	}
 
 	err = rs.Save(fs)
