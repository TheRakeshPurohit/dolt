--- conflicted
+++ resolved
@@ -457,14 +457,10 @@
 }
 
 func (dEnv *DoltEnv) configureRepo(doltDir string) error {
-<<<<<<< HEAD
-	err := dEnv.Config.CreateLocalConfig(dEnv.FS, map[string]string{})
-=======
 	configDir, err := dEnv.FS.Abs(".")
 	if err != nil {
 		return fmt.Errorf("unable to resolve current path to create repo local config file: %s", err.Error())
 	}
->>>>>>> 2933f44e
 
 	err = dEnv.Config.CreateLocalConfig(configDir, map[string]string{})
 	if err != nil {
