#!/usr/bin/env bats
load $BATS_TEST_DIRNAME/helper/common.bash
load $BATS_TEST_DIRNAME/helper/query-server-common.bash

make_repo() {
  mkdir -p "$1"
  (cd "$1"; dolt init)
}

SERVERONE_MYSQL_PORT=3309
SERVERONE_GRPC_PORT=50051

SERVERTWO_MYSQL_PORT=3310
SERVERTWO_GRPC_PORT=50052

setup() {
    skiponwindows "tests are flaky on Windows"
    setup_no_dolt_init

    make_repo serverone/repo1
    make_repo serverone/repo2

    make_repo servertwo/repo1
    make_repo servertwo/repo2
}

teardown() {
    stop_sql_server "1"
    teardown_common
}

@test "sql-server-cluster: persisted role and epoch take precedence over bootstrap values" {
    cd serverone

    echo "
user:
  name: dolt
listener:
  host: 0.0.0.0
  port: ${SERVERONE_MYSQL_PORT}
behavior:
  read_only: false
  autocommit: true
cluster:
  standby_remotes:
  - name: standby
    remote_url_template: http://localhost:${SERVERTWO_GRPC_PORT}/{database}
  bootstrap_role: standby
  bootstrap_epoch: 10
  remotesapi:
    port: ${SERVERONE_GRPC_PORT}" > server.yaml

    (cd repo1 && dolt remote add standby http://localhost:"${SERVERTWO_GRPC_PORT}"/repo1)
    (cd repo2 && dolt remote add standby http://localhost:"${SERVERTWO_GRPC_PORT}"/repo2)
    dolt sql-server --config server.yaml &
    SERVER_PID=$!
    wait_for_connection "${SERVERONE_MYSQL_PORT}" 5000

    server_query_with_port "${SERVERONE_MYSQL_PORT}" dolt_cluster 1 dolt "" "select @@GLOBAL.dolt_cluster_role, @@GLOBAL.dolt_cluster_role_epoch;select "'`database`'", standby_remote, role, epoch from dolt_cluster_status order by "'`database`'" asc" "@@GLOBAL.dolt_cluster_role,@@GLOBAL.dolt_cluster_role_epoch\nstandby,10;database,standby_remote,role,epoch\nrepo1,standby,standby,10\nrepo2,standby,standby,10"

    kill $SERVER_PID
    wait $SERVER_PID
    SERVER_PID=

    echo "
user:
  name: dolt
listener:
  host: 0.0.0.0
  port: ${SERVERONE_MYSQL_PORT}
behavior:
  read_only: false
  autocommit: true
cluster:
  standby_remotes:
  - name: standby
    remote_url_template: http://localhost:${SERVERTWO_GRPC_PORT}/{database}
  bootstrap_role: primary
  bootstrap_epoch: 0
  remotesapi:
    port: ${SERVERONE_GRPC_PORT}" > server.yaml

    dolt sql-server --config server.yaml &
    SERVER_PID=$!
    wait_for_connection "${SERVERONE_MYSQL_PORT}" 5000

    server_query_with_port "${SERVERONE_MYSQL_PORT}" repo1 1 dolt "" "select @@GLOBAL.dolt_cluster_role, @@GLOBAL.dolt_cluster_role_epoch" "@@GLOBAL.dolt_cluster_role,@@GLOBAL.dolt_cluster_role_epoch\nstandby,10"
}

@test "sql-server-cluster: dolt_assume_cluster_role" {
    cd serverone

    echo "
user:
  name: dolt
listener:
  host: 0.0.0.0
  port: ${SERVERONE_MYSQL_PORT}
behavior:
  read_only: false
  autocommit: true
cluster:
  standby_remotes:
  - name: standby
    remote_url_template: http://localhost:${SERVERTWO_GRPC_PORT}/{database}
  bootstrap_role: standby
  bootstrap_epoch: 10
  remotesapi:
    port: ${SERVERONE_GRPC_PORT}" > server.yaml

    (cd repo1 && dolt remote add standby http://localhost:"${SERVERTWO_GRPC_PORT}"/repo1)
    (cd repo2 && dolt remote add standby http://localhost:"${SERVERTWO_GRPC_PORT}"/repo2)
    dolt sql-server --config server.yaml &
    SERVER_PID=$!
    wait_for_connection "${SERVERONE_MYSQL_PORT}" 5000

    # stale epoch
    run server_query_with_port "${SERVERONE_MYSQL_PORT}" repo1 1 dolt "" "call dolt_assume_cluster_role('standby', '9');" "" 1
    [[ "$output" =~ "error assuming role" ]] || false
    # wrong role at current epoch
    run server_query_with_port "${SERVERONE_MYSQL_PORT}" repo1 1 dolt "" "call dolt_assume_cluster_role('primary', '10');" "" 1
    [[ "$output" =~ "error assuming role" ]] || false
    # wrong role name
    run server_query_with_port "${SERVERONE_MYSQL_PORT}" repo1 1 dolt "" "call dolt_assume_cluster_role('backup', '11');" "" 1
    [[ "$output" =~ "error assuming role" ]] || false

    # successes

    # same role, same epoch
    server_query_with_port "${SERVERONE_MYSQL_PORT}" repo1 1 dolt "" "call dolt_assume_cluster_role('standby', '10');" "status\n0"
    # same role, new epoch
    server_query_with_port "${SERVERONE_MYSQL_PORT}" repo1 1 dolt "" "call dolt_assume_cluster_role('standby', '12'); select @@GLOBAL.dolt_cluster_role, @@GLOBAL.dolt_cluster_role_epoch;" "status\n0;@@GLOBAL.dolt_cluster_role,@@GLOBAL.dolt_cluster_role_epoch\nstandby,12"
<<<<<<< HEAD
<<<<<<< HEAD
    # new role, new epoch (this can drop the connection, so check the results in a new connection)
    run server_query_with_port "${SERVERONE_MYSQL_PORT}" repo1 1 dolt "" "call dolt_assume_cluster_role('primary', '13');" "" 1
=======
    # new role, new epoch
    run server_query_with_port "${SERVERONE_MYSQL_PORT}" repo1 1 dolt "" "call dolt_assume_cluster_role('primary', '13');" "" 1
    # we assert on a new connection, since the server may have killed the old one on the transition.
>>>>>>> go: sqle: cluster: Dolt databases on a standby are read only. They accept writes when the server transitions to primary.
=======
    # new role, new epoch (this can drop the connection, so check the results in a new connection)
    run server_query_with_port "${SERVERONE_MYSQL_PORT}" repo1 1 dolt "" "call dolt_assume_cluster_role('primary', '13');" "" 1
>>>>>>> 670e57ec
    server_query_with_port "${SERVERONE_MYSQL_PORT}" repo1 1 dolt "" "select @@GLOBAL.dolt_cluster_role, @@GLOBAL.dolt_cluster_role_epoch;" "@@GLOBAL.dolt_cluster_role,@@GLOBAL.dolt_cluster_role_epoch\nprimary,13"

    # Server comes back up with latest assumed role.
    kill $SERVER_PID
    wait $SERVER_PID
    SERVER_PID=
    dolt sql-server --config server.yaml &
    SERVER_PID=$!
    wait_for_connection "${SERVERONE_MYSQL_PORT}" 5000

    server_query_with_port "${SERVERONE_MYSQL_PORT}" repo1 1 dolt "" "select @@GLOBAL.dolt_cluster_role, @@GLOBAL.dolt_cluster_role_epoch;" "@@GLOBAL.dolt_cluster_role,@@GLOBAL.dolt_cluster_role_epoch\nprimary,13"
}

@test "sql-server-cluster: create database makes a new remote" {
    cd serverone

    echo "
user:
  name: dolt
listener:
  host: 0.0.0.0
  port: ${SERVERONE_MYSQL_PORT}
behavior:
  read_only: false
  autocommit: true
cluster:
  standby_remotes:
  - name: standby
    remote_url_template: http://localhost:${SERVERTWO_GRPC_PORT}/{database}
  bootstrap_role: primary
  bootstrap_epoch: 10
  remotesapi:
    port: ${SERVERONE_GRPC_PORT}" > server.yaml

    (cd repo1 && dolt remote add standby http://localhost:"${SERVERTWO_GRPC_PORT}"/repo1)
    (cd repo2 && dolt remote add standby http://localhost:"${SERVERTWO_GRPC_PORT}"/repo2)
    dolt sql-server --config server.yaml &
    SERVER_PID=$!
    wait_for_connection "${SERVERONE_MYSQL_PORT}" 5000

    server_query_with_port "${SERVERONE_MYSQL_PORT}" repo1 1 dolt "" "create database a_new_database;use a_new_database;select name, url from dolt_remotes" ";;name,url\nstandby,http://localhost:50052/a_new_database"
}

@test "sql-server-cluster: sql-server fails to start if a configured remote is missing" {
    cd serverone

    echo "
user:
  name: dolt
listener:
  host: 0.0.0.0
  port: ${SERVERONE_MYSQL_PORT}
behavior:
  read_only: false
  autocommit: true
cluster:
  standby_remotes:
  - name: standby
    remote_url_template: http://localhost:${SERVERTWO_GRPC_PORT}/{database}
  bootstrap_role: primary
  bootstrap_epoch: 10
  remotesapi:
    port: ${SERVERONE_GRPC_PORT}" > server.yaml

    (cd repo1 && dolt remote add standby http://localhost:${SERVERTWO_GRPC_PORT}/repo1)
    run dolt sql-server --config server.yaml
    [ "$status" -ne 0 ]
    [[ "$output" =~ "destination remote standby does not exist" ]] || false
}

@test "sql-server-cluster: primary comes up and replicates to standby" {
    cd serverone

    echo "
log_level: trace
user:
  name: dolt
listener:
  host: 0.0.0.0
  port: ${SERVERONE_MYSQL_PORT}
behavior:
  read_only: false
  autocommit: true
cluster:
  standby_remotes:
  - name: standby
    remote_url_template: http://localhost:${SERVERTWO_GRPC_PORT}/{database}
  bootstrap_role: standby
  bootstrap_epoch: 10
  remotesapi:
    port: ${SERVERONE_GRPC_PORT}" > server.yaml

    DOLT_ROOT_PATH=`pwd` dolt config --global --add user.email bats@email.fake
    DOLT_ROOT_PATH=`pwd` dolt config --global --add user.name "Bats Tests"
    DOLT_ROOT_PATH=`pwd` dolt config --global --add metrics.disabled true

    (cd repo1 && dolt remote add standby http://localhost:${SERVERTWO_GRPC_PORT}/repo1)
    (cd repo2 && dolt remote add standby http://localhost:${SERVERTWO_GRPC_PORT}/repo2)
    DOLT_ROOT_PATH=`pwd` dolt sql-server --config server.yaml &
    serverone_pid=$!

    wait_for_connection "${SERVERONE_MYSQL_PORT}" 5000

    cd ../servertwo

    echo "
log_level: trace
user:
  name: dolt
listener:
  host: 0.0.0.0
  port: ${SERVERTWO_MYSQL_PORT}
behavior:
  read_only: false
  autocommit: true
cluster:
  standby_remotes:
  - name: standby
    remote_url_template: http://localhost:${SERVERONE_GRPC_PORT}/{database}
  bootstrap_role: primary
  bootstrap_epoch: 10
  remotesapi:
    port: ${SERVERTWO_GRPC_PORT}" > server.yaml

    DOLT_ROOT_PATH=`pwd` dolt config --global --add user.email bats@email.fake
    DOLT_ROOT_PATH=`pwd` dolt config --global --add user.name "Bats Tests"
    DOLT_ROOT_PATH=`pwd` dolt config --global --add metrics.disabled true

    (cd repo1 && dolt remote add standby http://localhost:${SERVERONE_GRPC_PORT}/repo1)
    (cd repo2 && dolt remote add standby http://localhost:${SERVERONE_GRPC_PORT}/repo2)
    DOLT_ROOT_PATH=`pwd` dolt sql-server --config server.yaml &
    servertwo_pid=$!

    wait_for_connection "${SERVERTWO_MYSQL_PORT}" 5000

    server_query_with_port "${SERVERTWO_MYSQL_PORT}" repo1 1 dolt "" "create table vals (i int primary key);insert into vals values (1),(2),(3),(4),(5)"

    server_query_with_port "${SERVERTWO_MYSQL_PORT}" dolt_cluster 1 dolt "" "select "'`database`'", standby_remote, role, epoch, replication_lag_millis, current_error from dolt_cluster_status order by "'`database`'" asc" "database,standby_remote,role,epoch,replication_lag_millis,current_error\nrepo1,standby,primary,10,0,None\nrepo2,standby,primary,10,0,None"

    kill $servertwo_pid
    wait $servertwo_pid

    kill $serverone_pid
    wait $serverone_pid

    cd ../serverone

    run env DOLT_ROOT_PATH=`pwd` dolt sql -q 'select count(*) from vals'
    [ "$status" -eq 0 ]
    [[ "$output" =~ "| 5 " ]] || false
}

@test "sql-server-cluster: booted standby server is read only" {
    cd serverone

    cd repo1
    dolt sql -q 'create table vals (i int primary key)'
    dolt sql -q 'insert into vals values (1), (2), (3), (4), (5)'
    cd ..

    echo "
log_level: trace
user:
  name: dolt
listener:
  host: 0.0.0.0
  port: ${SERVERONE_MYSQL_PORT}
behavior:
  read_only: false
  autocommit: true
cluster:
  standby_remotes:
  - name: standby
    remote_url_template: http://localhost:${SERVERTWO_GRPC_PORT}/{database}
  bootstrap_role: standby
  bootstrap_epoch: 10
  remotesapi:
    port: ${SERVERONE_GRPC_PORT}" > server.yaml

    DOLT_ROOT_PATH=`pwd` dolt config --global --add user.email bats@email.fake
    DOLT_ROOT_PATH=`pwd` dolt config --global --add user.name "Bats Tests"
    DOLT_ROOT_PATH=`pwd` dolt config --global --add metrics.disabled true

    (cd repo1 && dolt remote add standby http://localhost:${SERVERTWO_GRPC_PORT}/repo1)
    (cd repo2 && dolt remote add standby http://localhost:${SERVERTWO_GRPC_PORT}/repo2)
    DOLT_ROOT_PATH=`pwd` dolt sql-server --config server.yaml &
    SERVER_PID=$!

    wait_for_connection "${SERVERONE_MYSQL_PORT}" 5000

    server_query_with_port "${SERVERONE_MYSQL_PORT}" repo1 1 dolt "" "select count(*) from vals" "count(*)\n5"
    run server_query_with_port "${SERVERONE_MYSQL_PORT}" repo1 1 dolt "" "insert into vals values (6),(7),(8),(9),(10)" "" 1
    [[ "$output" =~ "Database repo1 is read-only" ]] || false
    server_query_with_port "${SERVERONE_MYSQL_PORT}" repo1 1 dolt "" "select count(*) from vals" "count(*)\n5"
}

@test "sql-server-cluster: booted primary server is read write" {
    cd serverone

    cd repo1
    dolt sql -q 'create table vals (i int primary key)'
    dolt sql -q 'insert into vals values (1), (2), (3), (4), (5)'
    cd ..

    echo "
log_level: trace
user:
  name: dolt
listener:
  host: 0.0.0.0
  port: ${SERVERONE_MYSQL_PORT}
behavior:
  read_only: false
  autocommit: true
cluster:
  standby_remotes:
  - name: standby
    remote_url_template: http://localhost:${SERVERTWO_GRPC_PORT}/{database}
  bootstrap_role: primary
  bootstrap_epoch: 10
  remotesapi:
    port: ${SERVERONE_GRPC_PORT}" > server.yaml

    DOLT_ROOT_PATH=`pwd` dolt config --global --add user.email bats@email.fake
    DOLT_ROOT_PATH=`pwd` dolt config --global --add user.name "Bats Tests"
    DOLT_ROOT_PATH=`pwd` dolt config --global --add metrics.disabled true

    (cd repo1 && dolt remote add standby http://localhost:${SERVERTWO_GRPC_PORT}/repo1)
    (cd repo2 && dolt remote add standby http://localhost:${SERVERTWO_GRPC_PORT}/repo2)
    DOLT_ROOT_PATH=`pwd` dolt sql-server --config server.yaml &
    SERVER_PID=$!

    wait_for_connection "${SERVERONE_MYSQL_PORT}" 5000

    server_query_with_port "${SERVERONE_MYSQL_PORT}" repo1 1 dolt "" "select count(*) from vals" "count(*)\n5"
    server_query_with_port "${SERVERONE_MYSQL_PORT}" repo1 1 dolt "" "insert into vals values (6),(7),(8),(9),(10)" ""
    server_query_with_port "${SERVERONE_MYSQL_PORT}" repo1 1 dolt "" "select count(*) from vals" "count(*)\n10"
}

@test "sql-server-cluster: standby transitioned to primary becomes writable" {
    cd serverone

    cd repo1
    dolt sql -q 'create table vals (i int primary key)'
    dolt sql -q 'insert into vals values (1), (2), (3), (4), (5)'
    cd ..

    echo "
log_level: trace
user:
  name: dolt
listener:
  host: 0.0.0.0
  port: ${SERVERONE_MYSQL_PORT}
behavior:
  read_only: false
  autocommit: true
cluster:
  standby_remotes:
  - name: standby
    remote_url_template: http://localhost:${SERVERTWO_GRPC_PORT}/{database}
  bootstrap_role: standby
  bootstrap_epoch: 10
  remotesapi:
    port: ${SERVERONE_GRPC_PORT}" > server.yaml

    DOLT_ROOT_PATH=`pwd` dolt config --global --add user.email bats@email.fake
    DOLT_ROOT_PATH=`pwd` dolt config --global --add user.name "Bats Tests"
    DOLT_ROOT_PATH=`pwd` dolt config --global --add metrics.disabled true

    (cd repo1 && dolt remote add standby http://localhost:${SERVERTWO_GRPC_PORT}/repo1)
    (cd repo2 && dolt remote add standby http://localhost:${SERVERTWO_GRPC_PORT}/repo2)
    DOLT_ROOT_PATH=`pwd` dolt sql-server --config server.yaml &
    SERVER_PID=$!

    wait_for_connection "${SERVERONE_MYSQL_PORT}" 5000

    run server_query_with_port "${SERVERONE_MYSQL_PORT}" repo1 1 dolt "" "insert into vals values (6),(7),(8),(9),(10)" "" 1
    [[ "$output" =~ "Database repo1 is read-only" ]] || false
    run server_query_with_port "${SERVERONE_MYSQL_PORT}" repo1 1 dolt "" "call dolt_assume_cluster_role('primary', 11)" "" 1
    server_query_with_port "${SERVERONE_MYSQL_PORT}" repo1 1 dolt "" "select count(*) from vals" "count(*)\n5"
    server_query_with_port "${SERVERONE_MYSQL_PORT}" repo1 1 dolt "" "insert into vals values (6),(7),(8),(9),(10)" "" 0
    server_query_with_port "${SERVERONE_MYSQL_PORT}" repo1 1 dolt "" "select count(*) from vals" "count(*)\n10"
}

@test "sql-server-cluster: primary transitioned to standby becomes read only" {
    # In order to gracefully transition to standby, we will need the standby running.
    cd serverone

    echo "
log_level: trace
user:
  name: dolt
listener:
  host: 0.0.0.0
  port: ${SERVERONE_MYSQL_PORT}
behavior:
  read_only: false
  autocommit: true
cluster:
  standby_remotes:
  - name: standby
    remote_url_template: http://localhost:${SERVERTWO_GRPC_PORT}/{database}
  bootstrap_role: standby
  bootstrap_epoch: 10
  remotesapi:
    port: ${SERVERONE_GRPC_PORT}" > server.yaml

    DOLT_ROOT_PATH=`pwd` dolt config --global --add user.email bats@email.fake
    DOLT_ROOT_PATH=`pwd` dolt config --global --add user.name "Bats Tests"
    DOLT_ROOT_PATH=`pwd` dolt config --global --add metrics.disabled true

    (cd repo1 && dolt remote add standby http://localhost:${SERVERTWO_GRPC_PORT}/repo1)
    (cd repo2 && dolt remote add standby http://localhost:${SERVERTWO_GRPC_PORT}/repo2)
    DOLT_ROOT_PATH=`pwd` dolt sql-server --config server.yaml &
    serverone_pid=$!

    wait_for_connection "${SERVERONE_MYSQL_PORT}" 5000

    cd ../servertwo

    echo "
log_level: trace
user:
  name: dolt
listener:
  host: 0.0.0.0
  port: ${SERVERTWO_MYSQL_PORT}
behavior:
  read_only: false
  autocommit: true
cluster:
  standby_remotes:
  - name: standby
    remote_url_template: http://localhost:${SERVERONE_GRPC_PORT}/{database}
  bootstrap_role: primary
  bootstrap_epoch: 10
  remotesapi:
    port: ${SERVERTWO_GRPC_PORT}" > server.yaml

    DOLT_ROOT_PATH=`pwd` dolt config --global --add user.email bats@email.fake
    DOLT_ROOT_PATH=`pwd` dolt config --global --add user.name "Bats Tests"
    DOLT_ROOT_PATH=`pwd` dolt config --global --add metrics.disabled true

    (cd repo1 && dolt remote add standby http://localhost:${SERVERONE_GRPC_PORT}/repo1)
    (cd repo2 && dolt remote add standby http://localhost:${SERVERONE_GRPC_PORT}/repo2)
    DOLT_ROOT_PATH=`pwd` dolt sql-server --config server.yaml &
    servertwo_pid=$!

    wait_for_connection "${SERVERTWO_MYSQL_PORT}" 5000

    server_query_with_port "${SERVERTWO_MYSQL_PORT}" repo1 1 dolt "" "create table vals (i int primary key);insert into vals values (1),(2),(3),(4),(5)"
    run server_query_with_port "${SERVERTWO_MYSQL_PORT}" repo1 1 dolt "" "call dolt_assume_cluster_role('standby', 11)" "" 1
    run server_query_with_port "${SERVERTWO_MYSQL_PORT}" repo1 1 dolt "" "insert into vals values (6),(7),(8),(9),(10)" "" 1
    [[ "$output" =~ "Database repo1 is read-only" ]] || false
    server_query_with_port "${SERVERTWO_MYSQL_PORT}" repo1 1 dolt "" "select count(*) from vals" "count(*)\n5"

    kill $servertwo_pid
    wait $servertwo_pid

    kill $serverone_pid
    wait $serverone_pid
<<<<<<< HEAD
}

@test "sql-server-cluster: misconfigured cluster with primaries at same epoch, both transition to detected_broken_config" {
    cd serverone

    echo "
log_level: trace
user:
  name: dolt
listener:
  host: 0.0.0.0
  port: ${SERVERONE_MYSQL_PORT}
behavior:
  read_only: false
  autocommit: true
cluster:
  standby_remotes:
  - name: standby
    remote_url_template: http://localhost:${SERVERTWO_GRPC_PORT}/{database}
  bootstrap_role: primary
  bootstrap_epoch: 10
  remotesapi:
    port: ${SERVERONE_GRPC_PORT}" > server.yaml

    DOLT_ROOT_PATH=`pwd` dolt config --global --add user.email bats@email.fake
    DOLT_ROOT_PATH=`pwd` dolt config --global --add user.name "Bats Tests"
    DOLT_ROOT_PATH=`pwd` dolt config --global --add metrics.disabled true

    (cd repo1 && dolt remote add standby http://localhost:${SERVERTWO_GRPC_PORT}/repo1)
    (cd repo2 && dolt remote add standby http://localhost:${SERVERTWO_GRPC_PORT}/repo2)
    DOLT_ROOT_PATH=`pwd` dolt sql-server --config server.yaml &
    serverone_pid=$!

    wait_for_connection "${SERVERONE_MYSQL_PORT}" 5000

    cd ../servertwo

    echo "
log_level: trace
user:
  name: dolt
listener:
  host: 0.0.0.0
  port: ${SERVERTWO_MYSQL_PORT}
behavior:
  read_only: false
  autocommit: true
cluster:
  standby_remotes:
  - name: standby
    remote_url_template: http://localhost:${SERVERONE_GRPC_PORT}/{database}
  bootstrap_role: primary
  bootstrap_epoch: 10
  remotesapi:
    port: ${SERVERTWO_GRPC_PORT}" > server.yaml

    DOLT_ROOT_PATH=`pwd` dolt config --global --add user.email bats@email.fake
    DOLT_ROOT_PATH=`pwd` dolt config --global --add user.name "Bats Tests"
    DOLT_ROOT_PATH=`pwd` dolt config --global --add metrics.disabled true

    (cd repo1 && dolt remote add standby http://localhost:${SERVERONE_GRPC_PORT}/repo1)
    (cd repo2 && dolt remote add standby http://localhost:${SERVERONE_GRPC_PORT}/repo2)
    DOLT_ROOT_PATH=`pwd` dolt sql-server --config server.yaml &
    servertwo_pid=$!

    wait_for_connection "${SERVERTWO_MYSQL_PORT}" 5000

    # Run a query to make sure everyone sees everyone...
    run server_query_with_port "${SERVERTWO_MYSQL_PORT}" repo1 1 dolt "" "CREATE TABLE vals (i int primary key)" "" 1

    server_query_with_port "${SERVERTWO_MYSQL_PORT}" repo1 1 dolt "" "SELECT @@GLOBAL.dolt_cluster_role,@@GLOBAL.dolt_cluster_role_epoch" "@@GLOBAL.dolt_cluster_role,@@GLOBAL.dolt_cluster_role_epoch\ndetected_broken_config,10"
    server_query_with_port "${SERVERONE_MYSQL_PORT}" repo1 1 dolt "" "SELECT @@GLOBAL.dolt_cluster_role,@@GLOBAL.dolt_cluster_role_epoch" "@@GLOBAL.dolt_cluster_role,@@GLOBAL.dolt_cluster_role_epoch\ndetected_broken_config,10"

    kill $servertwo_pid
    wait $servertwo_pid

    kill $serverone_pid
    wait $serverone_pid
}

@test "sql-server-cluster: an older primary comes up, becomes a standby and does not overwrite newer primary" {
    cd serverone

    cd repo1
    dolt sql -q 'create table vals (i int primary key)'
    dolt sql -q 'insert into vals values (1),(2),(3),(4),(5),(6),(7),(8),(9),(10)'
    cd ../

    echo "
log_level: trace
user:
  name: dolt
listener:
  host: 0.0.0.0
  port: ${SERVERONE_MYSQL_PORT}
behavior:
  read_only: false
  autocommit: true
cluster:
  standby_remotes:
  - name: standby
    remote_url_template: http://localhost:${SERVERTWO_GRPC_PORT}/{database}
  bootstrap_role: primary
  bootstrap_epoch: 15
  remotesapi:
    port: ${SERVERONE_GRPC_PORT}" > server.yaml

    DOLT_ROOT_PATH=`pwd` dolt config --global --add user.email bats@email.fake
    DOLT_ROOT_PATH=`pwd` dolt config --global --add user.name "Bats Tests"
    DOLT_ROOT_PATH=`pwd` dolt config --global --add metrics.disabled true

    (cd repo1 && dolt remote add standby http://localhost:${SERVERTWO_GRPC_PORT}/repo1)
    (cd repo2 && dolt remote add standby http://localhost:${SERVERTWO_GRPC_PORT}/repo2)
    DOLT_ROOT_PATH=`pwd` dolt sql-server --config server.yaml &
    serverone_pid=$!

    wait_for_connection "${SERVERONE_MYSQL_PORT}" 5000

    cd ../servertwo

    cd repo1
    dolt sql -q 'create table vals (i int primary key)'
    dolt sql -q 'insert into vals values (1),(2),(3),(4),(5)'
    cd ../

    echo "
log_level: trace
user:
  name: dolt
listener:
  host: 0.0.0.0
  port: ${SERVERTWO_MYSQL_PORT}
behavior:
  read_only: false
  autocommit: true
cluster:
  standby_remotes:
  - name: standby
    remote_url_template: http://localhost:${SERVERONE_GRPC_PORT}/{database}
  bootstrap_role: primary
  bootstrap_epoch: 10
  remotesapi:
    port: ${SERVERTWO_GRPC_PORT}" > server.yaml

    DOLT_ROOT_PATH=`pwd` dolt config --global --add user.email bats@email.fake
    DOLT_ROOT_PATH=`pwd` dolt config --global --add user.name "Bats Tests"
    DOLT_ROOT_PATH=`pwd` dolt config --global --add metrics.disabled true

    (cd repo1 && dolt remote add standby http://localhost:${SERVERONE_GRPC_PORT}/repo1)
    (cd repo2 && dolt remote add standby http://localhost:${SERVERONE_GRPC_PORT}/repo2)
    DOLT_ROOT_PATH=`pwd` dolt sql-server --config server.yaml &
    servertwo_pid=$!

    wait_for_connection "${SERVERTWO_MYSQL_PORT}" 5000

    server_query_with_port "${SERVERONE_MYSQL_PORT}" repo1 1 dolt "" "SELECT count(*) FROM vals" "count(*)\n10"
    server_query_with_port "${SERVERTWO_MYSQL_PORT}" repo1 1 dolt "" "SELECT @@GLOBAL.dolt_cluster_role,@@GLOBAL.dolt_cluster_role_epoch" "@@GLOBAL.dolt_cluster_role,@@GLOBAL.dolt_cluster_role_epoch\nstandby,15"

    kill $servertwo_pid
    wait $servertwo_pid

    kill $serverone_pid
    wait $serverone_pid
}

@test "sql-server-cluster: a new primary comes up, old primary becomes a standby and has its state overwritten" {
    cd serverone

    cd repo1
    dolt sql -q 'create table vals (i int primary key)'
    dolt sql -q 'insert into vals values (1),(2),(3),(4),(5)'
    cd ../

    echo "
log_level: trace
user:
  name: dolt
listener:
  host: 0.0.0.0
  port: ${SERVERONE_MYSQL_PORT}
behavior:
  read_only: false
  autocommit: true
cluster:
  standby_remotes:
  - name: standby
    remote_url_template: http://localhost:${SERVERTWO_GRPC_PORT}/{database}
  bootstrap_role: primary
  bootstrap_epoch: 10
  remotesapi:
    port: ${SERVERONE_GRPC_PORT}" > server.yaml

    DOLT_ROOT_PATH=`pwd` dolt config --global --add user.email bats@email.fake
    DOLT_ROOT_PATH=`pwd` dolt config --global --add user.name "Bats Tests"
    DOLT_ROOT_PATH=`pwd` dolt config --global --add metrics.disabled true

    (cd repo1 && dolt remote add standby http://localhost:${SERVERTWO_GRPC_PORT}/repo1)
    (cd repo2 && dolt remote add standby http://localhost:${SERVERTWO_GRPC_PORT}/repo2)
    DOLT_ROOT_PATH=`pwd` dolt sql-server --config server.yaml &
    serverone_pid=$!

    wait_for_connection "${SERVERONE_MYSQL_PORT}" 5000

    cd ../servertwo

    cd repo1
    dolt sql -q 'create table vals (i int primary key)'
    dolt sql -q 'insert into vals values (1),(2),(3),(4),(5),(6),(7),(8),(9),(10)'
    cd ../

    echo "
log_level: trace
user:
  name: dolt
listener:
  host: 0.0.0.0
  port: ${SERVERTWO_MYSQL_PORT}
behavior:
  read_only: false
  autocommit: true
cluster:
  standby_remotes:
  - name: standby
    remote_url_template: http://localhost:${SERVERONE_GRPC_PORT}/{database}
  bootstrap_role: primary
  bootstrap_epoch: 15
  remotesapi:
    port: ${SERVERTWO_GRPC_PORT}" > server.yaml

    DOLT_ROOT_PATH=`pwd` dolt config --global --add user.email bats@email.fake
    DOLT_ROOT_PATH=`pwd` dolt config --global --add user.name "Bats Tests"
    DOLT_ROOT_PATH=`pwd` dolt config --global --add metrics.disabled true

    (cd repo1 && dolt remote add standby http://localhost:${SERVERONE_GRPC_PORT}/repo1)
    (cd repo2 && dolt remote add standby http://localhost:${SERVERONE_GRPC_PORT}/repo2)
    DOLT_ROOT_PATH=`pwd` dolt sql-server --config server.yaml &
    servertwo_pid=$!

    wait_for_connection "${SERVERTWO_MYSQL_PORT}" 5000

    server_query_with_port "${SERVERONE_MYSQL_PORT}" repo1 1 dolt "" "SELECT @@GLOBAL.dolt_cluster_role,@@GLOBAL.dolt_cluster_role_epoch" "@@GLOBAL.dolt_cluster_role,@@GLOBAL.dolt_cluster_role_epoch\nstandby,15"
    server_query_with_port "${SERVERONE_MYSQL_PORT}" repo1 1 dolt "" "SELECT count(*) FROM vals" "count(*)\n10"
    server_query_with_port "${SERVERTWO_MYSQL_PORT}" repo1 1 dolt "" "SELECT @@GLOBAL.dolt_cluster_role,@@GLOBAL.dolt_cluster_role_epoch" "@@GLOBAL.dolt_cluster_role,@@GLOBAL.dolt_cluster_role_epoch\nprimary,15"

    kill $servertwo_pid
    wait $servertwo_pid

    kill $serverone_pid
    wait $serverone_pid
=======
>>>>>>> 670e57ec
}<|MERGE_RESOLUTION|>--- conflicted
+++ resolved
@@ -130,19 +130,8 @@
     server_query_with_port "${SERVERONE_MYSQL_PORT}" repo1 1 dolt "" "call dolt_assume_cluster_role('standby', '10');" "status\n0"
     # same role, new epoch
     server_query_with_port "${SERVERONE_MYSQL_PORT}" repo1 1 dolt "" "call dolt_assume_cluster_role('standby', '12'); select @@GLOBAL.dolt_cluster_role, @@GLOBAL.dolt_cluster_role_epoch;" "status\n0;@@GLOBAL.dolt_cluster_role,@@GLOBAL.dolt_cluster_role_epoch\nstandby,12"
-<<<<<<< HEAD
-<<<<<<< HEAD
     # new role, new epoch (this can drop the connection, so check the results in a new connection)
     run server_query_with_port "${SERVERONE_MYSQL_PORT}" repo1 1 dolt "" "call dolt_assume_cluster_role('primary', '13');" "" 1
-=======
-    # new role, new epoch
-    run server_query_with_port "${SERVERONE_MYSQL_PORT}" repo1 1 dolt "" "call dolt_assume_cluster_role('primary', '13');" "" 1
-    # we assert on a new connection, since the server may have killed the old one on the transition.
->>>>>>> go: sqle: cluster: Dolt databases on a standby are read only. They accept writes when the server transitions to primary.
-=======
-    # new role, new epoch (this can drop the connection, so check the results in a new connection)
-    run server_query_with_port "${SERVERONE_MYSQL_PORT}" repo1 1 dolt "" "call dolt_assume_cluster_role('primary', '13');" "" 1
->>>>>>> 670e57ec
     server_query_with_port "${SERVERONE_MYSQL_PORT}" repo1 1 dolt "" "select @@GLOBAL.dolt_cluster_role, @@GLOBAL.dolt_cluster_role_epoch;" "@@GLOBAL.dolt_cluster_role,@@GLOBAL.dolt_cluster_role_epoch\nprimary,13"
 
     # Server comes back up with latest assumed role.
@@ -505,7 +494,6 @@
 
     kill $serverone_pid
     wait $serverone_pid
-<<<<<<< HEAD
 }
 
 @test "sql-server-cluster: misconfigured cluster with primaries at same epoch, both transition to detected_broken_config" {
@@ -755,6 +743,4 @@
 
     kill $serverone_pid
     wait $serverone_pid
-=======
->>>>>>> 670e57ec
 }