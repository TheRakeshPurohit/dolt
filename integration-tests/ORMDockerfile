--- conflicted
+++ resolved
@@ -49,11 +49,7 @@
     rm -rf apache-maven-3.9.9 apache-maven-3.9.9-bin.tar.gz
 
 # add maven binary
-<<<<<<< HEAD
-ENV PATH /opt/apache-maven-3.9.9/bin:$PATH
-=======
 ENV PATH=/opt/apache-maven-3.9.9/bin:$PATH
->>>>>>> 0a3b01b5
 
 # install dolt from source
 WORKDIR /root/building
