tests:
- name: persisted role and epoch take precedence over bootstrap values
  multi_repos:
  - name: server1
    repos:
    - name: repo1
      with_remotes:
      - name: standby
        url: http://localhost:3852/repo1
    - name: repo2
      with_remotes:
      - name: standby
        url: http://localhost:3852/repo2
    with_files:
    - name: standby_server.yaml
      contents: |
        log_level: trace
        listener:
          host: 0.0.0.0
          port: 3309
        cluster:
          standby_remotes:
          - name: standby
            remote_url_template: http://localhost:3852/{database}
          bootstrap_role: standby
          bootstrap_epoch: 10
          remotesapi:
            port: 3851
    - name: primary_server.yaml
      contents: |
        log_level: trace
        listener:
          host: 0.0.0.0
          port: 3309
        cluster:
          standby_remotes:
          - name: standby
            remote_url_template: http://localhost:3852/{database}
          bootstrap_role: primary
          bootstrap_epoch: 15
          remotesapi:
            port: 3851
    server:
      args: ["--config", "standby_server.yaml"]
      port: 3309
  connections:
  - on: server1
    queries:
    - exec: "use dolt_cluster"
    - query: "select @@GLOBAL.dolt_cluster_role, @@GLOBAL.dolt_cluster_role_epoch"
      result:
        columns: ["@@GLOBAL.dolt_cluster_role","@@GLOBAL.dolt_cluster_role_epoch"]
        rows: [["standby","10"]]
    - query: |
        select `database`, standby_remote, role, epoch from dolt_cluster_status order by `database` asc
      result:
        columns: ["database","standby_remote","role","epoch"]
        rows:
        - ["repo1","standby","standby","10"]
        - ["repo2","standby","standby","10"]
    restart_server:
      args: ["--config", "primary_server.yaml"]
  - on: server1
    queries:
    - exec: "use dolt_cluster"
    - query: "select @@GLOBAL.dolt_cluster_role, @@GLOBAL.dolt_cluster_role_epoch"
      result:
        columns: ["@@GLOBAL.dolt_cluster_role","@@GLOBAL.dolt_cluster_role_epoch"]
        rows: [["standby","10"]]
- name: dolt_assume_cluster_role
  multi_repos:
  - name: server1
    repos:
    - name: repo1
      with_remotes:
      - name: standby
        url: http://localhost:3852/repo1
    - name: repo2
      with_remotes:
      - name: standby
        url: http://localhost:3852/repo2
    with_files:
    - name: server.yaml
      contents: |
        log_level: trace
        listener:
          host: 0.0.0.0
          port: 3309
        cluster:
          standby_remotes:
          - name: standby
            remote_url_template: http://localhost:3852/{database}
          bootstrap_role: standby
          bootstrap_epoch: 10
          remotesapi:
            port: 3851
    server:
      args: ["--config", "server.yaml"]
      port: 3309
  connections:
  - on: server1
    queries:
    - exec: "use repo1"
    - query: "call dolt_assume_cluster_role('standby', '9')"
      error_match: "error assuming role"
    - query: "call dolt_assume_cluster_role('primary', '10')"
      error_match: "error assuming role"
    - query: "call dolt_assume_cluster_role('backup', '11')"
      error_match: "error assuming role"
    - query: "call dolt_assume_cluster_role('standby', '10')"
      result:
        columns: ["status"]
        rows: [["0"]]
    - query: "select @@GLOBAL.dolt_cluster_role, @@GLOBAL.dolt_cluster_role_epoch"
      result:
        columns: ["@@GLOBAL.dolt_cluster_role","@@GLOBAL.dolt_cluster_role_epoch"]
        rows: [["standby","10"]]
    - query: "call dolt_assume_cluster_role('standby', '12')"
      result:
        columns: ["status"]
        rows: [["0"]]
    - query: "select @@GLOBAL.dolt_cluster_role, @@GLOBAL.dolt_cluster_role_epoch"
      result:
        columns: ["@@GLOBAL.dolt_cluster_role","@@GLOBAL.dolt_cluster_role_epoch"]
        rows: [["standby","12"]]
    - query: "call dolt_assume_cluster_role('primary', '13')"
      result:
        columns: ["status"]
        rows: [["0"]]
    # Connection should be broken now.
    - query: "select 2 from dual"
      error_match: "this connection can no longer be used"
  - on: server1
    queries:
    - query: "select @@GLOBAL.dolt_cluster_role, @@GLOBAL.dolt_cluster_role_epoch"
      result:
        columns: ["@@GLOBAL.dolt_cluster_role","@@GLOBAL.dolt_cluster_role_epoch"]
        rows: [["primary","13"]]
    restart_server: {}
  # Assert that it comes back up with newly assumed role.
  - on: server1
    queries:
    - query: "select @@GLOBAL.dolt_cluster_role, @@GLOBAL.dolt_cluster_role_epoch"
      result:
        columns: ["@@GLOBAL.dolt_cluster_role","@@GLOBAL.dolt_cluster_role_epoch"]
        rows: [["primary","13"]]
- name: create database makes a new remote
  multi_repos:
  - name: server1
    repos:
    - name: repo1
      with_remotes:
      - name: standby
        url: http://localhost:3852/repo1
    - name: repo2
      with_remotes:
      - name: standby
        url: http://localhost:3852/repo2
    with_files:
    - name: server.yaml
      contents: |
        log_level: trace
        listener:
          host: 0.0.0.0
          port: 3309
        cluster:
          standby_remotes:
          - name: standby
            remote_url_template: http://localhost:3852/{database}
          bootstrap_role: primary
          bootstrap_epoch: 10
          remotesapi:
            port: 3851
    server:
      args: ["--config", "server.yaml"]
      port: 3309
  connections:
  - on: server1
    queries:
    - exec: "create database a_new_database"
    - exec: "use a_new_database"
    - query: "select name, url from dolt_remotes"
      result:
        columns: ["name","url"]
        rows: [["standby","http://localhost:3852/a_new_database"]]
- name: fails to start if a configured remote is missing
  multi_repos:
  - name: server1
    repos:
    - name: repo1
      with_remotes:
      - name: standby
        url: http://localhost:3852/repo1
    - name: repo2
      with_remotes:
    with_files:
    - name: server.yaml
      contents: |
        log_level: trace
        listener:
          host: 0.0.0.0
          port: 3309
        cluster:
          standby_remotes:
          - name: standby
            remote_url_template: http://localhost:3852/{database}
          bootstrap_role: primary
          bootstrap_epoch: 10
          remotesapi:
            port: 3851
    server:
      args: ["--config", "server.yaml"]
      port: 3309
      error_matches:
      - destination remote standby does not exist
- name: primary comes up and replicates to standby
  multi_repos:
  - name: server1
    repos:
    - name: repo1
      with_remotes:
      - name: standby
        url: http://localhost:3852/repo1
    - name: repo2
      with_remotes:
      - name: standby
        url: http://localhost:3852/repo2
    with_files:
    - name: server.yaml
      contents: |
        log_level: trace
        listener:
          host: 0.0.0.0
          port: 3309
        cluster:
          standby_remotes:
          - name: standby
            remote_url_template: http://localhost:3852/{database}
          bootstrap_role: primary
          bootstrap_epoch: 10
          remotesapi:
            port: 3851
    server:
      args: ["--port", "3309"]
      port: 3309
  - name: server2
    repos:
    - name: repo1
      with_remotes:
      - name: standby
        url: http://localhost:3851/repo1
    - name: repo2
      with_remotes:
      - name: standby
        url: http://localhost:3851/repo2
    with_files:
    - name: server.yaml
      contents: |
        log_level: trace
        listener:
          host: 0.0.0.0
          port: 3310
        cluster:
          standby_remotes:
          - name: standby
            remote_url_template: http://localhost:3851/{database}
          bootstrap_role: standby
          bootstrap_epoch: 10
          remotesapi:
            port: 3852
    server:
      args: ["--config", "server.yaml"]
      port: 3310
  connections:
  - on: server1
    queries:
    - exec: "use repo1"
    - exec: "create table vals (i int primary key)"
    - exec: "insert into vals values (1),(2),(3),(4),(5)"
    restart_server:
      args: ["--config", "server.yaml"]
  - on: server1
    queries:
    - exec: "use dolt_cluster"
    - query: "select `database`, standby_remote, role, epoch, replication_lag_millis, current_error from dolt_cluster_status order by `database` asc"
      result:
        columns: ["database","standby_remote","role","epoch","replication_lag_millis","current_error"]
        rows:
        - ["repo1","standby","primary","10","0","NULL"]
        - ["repo2","standby","primary","10","0","NULL"]
      retry_attempts: 100
  - on: server2
    queries:
    - exec: "use repo1"
    - query: "select count(*) from vals"
      result:
        columns: ["count(*)"]
        rows: [["5"]]
- name: booted standby server is read only
  multi_repos:
  - name: server1
    repos:
    - name: repo1
      with_remotes:
      - name: standby
        url: http://localhost:3852/repo1
    - name: repo2
      with_remotes:
      - name: standby
        url: http://localhost:3852/repo2
    with_files:
    - name: standby_server.yaml
      contents: |
        log_level: trace
        listener:
          host: 0.0.0.0
          port: 3309
        cluster:
          standby_remotes:
          - name: standby
            remote_url_template: http://localhost:3852/{database}
          bootstrap_role: standby
          bootstrap_epoch: 10
          remotesapi:
            port: 3851
    server:
      args: ["--config", "standby_server.yaml"]
      port: 3309
  connections:
  - on: server1
    queries:
    - exec: "use repo1"
    - exec: "create table vals (i int primary key)"
      error_match: "repo1 is read-only"
- name: booted primary server is read write
  multi_repos:
  - name: server1
    repos:
    - name: repo1
      with_remotes:
      - name: standby
        url: http://localhost:3852/repo1
    - name: repo2
      with_remotes:
      - name: standby
        url: http://localhost:3852/repo2
    with_files:
    - name: server.yaml
      contents: |
        log_level: trace
        listener:
          host: 0.0.0.0
          port: 3309
        cluster:
          standby_remotes:
          - name: standby
            remote_url_template: http://localhost:3852/{database}
          bootstrap_role: primary
          bootstrap_epoch: 10
          remotesapi:
            port: 3851
    server:
      args: ["--config", "server.yaml"]
      port: 3309
  connections:
  - on: server1
    queries:
    - exec: "use repo1"
    - exec: "create table vals (i int primary key)"
- name: standby transitioned to primary becomes read write
  multi_repos:
  - name: server1
    repos:
    - name: repo1
      with_remotes:
      - name: standby
        url: http://localhost:3852/repo1
    - name: repo2
      with_remotes:
      - name: standby
        url: http://localhost:3852/repo2
    with_files:
    - name: standby_server.yaml
      contents: |
        log_level: trace
        listener:
          host: 0.0.0.0
          port: 3309
        cluster:
          standby_remotes:
          - name: standby
            remote_url_template: http://localhost:3852/{database}
          bootstrap_role: standby
          bootstrap_epoch: 10
          remotesapi:
            port: 3851
    server:
      args: ["--config", "standby_server.yaml"]
      port: 3309
  connections:
  - on: server1
    queries:
    - exec: "use repo1"
    - exec: "create table vals (i int primary key)"
      error_match: "repo1 is read-only"
    - query: "call dolt_assume_cluster_role('primary', 11)"
      result:
        columns: ["status"]
        rows: [["0"]]
  - on: server1
    queries:
    - exec: "use repo1"
    - exec: "create table vals (i int primary key)"
    - query: "select count(*) from vals"
      result:
        columns: ["count(*)"]
        rows: [["0"]]
- name: primary transitioned to standby becomes read only
  multi_repos:
  - name: server1
    repos:
    - name: repo1
      with_remotes:
      - name: standby
        url: http://localhost:3852/repo1
    - name: repo2
      with_remotes:
      - name: standby
        url: http://localhost:3852/repo2
    with_files:
    - name: server.yaml
      contents: |
        log_level: trace
        listener:
          host: 0.0.0.0
          port: 3309
        cluster:
          standby_remotes:
          - name: standby
            remote_url_template: http://localhost:3852/{database}
          bootstrap_role: primary
          bootstrap_epoch: 10
          remotesapi:
            port: 3851
    server:
      args: ["--config", "server.yaml"]
      port: 3309
  - name: server2
    repos:
    - name: repo1
      with_remotes:
      - name: standby
        url: http://localhost:3851/repo1
    - name: repo2
      with_remotes:
      - name: standby
        url: http://localhost:3851/repo2
    with_files:
    - name: server.yaml
      contents: |
        log_level: trace
        listener:
          host: 0.0.0.0
          port: 3310
        cluster:
          standby_remotes:
          - name: standby
            remote_url_template: http://localhost:3851/{database}
          bootstrap_role: standby
          bootstrap_epoch: 10
          remotesapi:
            port: 3852
    server:
      args: ["--config", "server.yaml"]
      port: 3310
  connections:
  - on: server1
    queries:
    - exec: "use repo1"
    - exec: "create table vals (i int primary key)"
    - exec: "insert into vals values (1),(2),(3),(4),(5)"
    - query: "call dolt_assume_cluster_role('standby', 11)"
      result:
        columns: ["status"]
        rows: [["0"]]
  - on: server1
    queries:
    - exec: "use repo1"
    - exec: "insert into vals values (6),(7),(8),(9),(10)"
      error_match: "repo1 is read-only"
    - query: "select count(*) from vals"
      result:
        columns: ["count(*)"]
        rows: [["5"]]
- name: misconfigured cluster with primaries at same epoch, both transition to detected_broken_config
  multi_repos:
  - name: server1
    repos:
    - name: repo1
      with_remotes:
      - name: standby
        url: http://localhost:3852/repo1
    - name: repo2
      with_remotes:
      - name: standby
        url: http://localhost:3852/repo2
    with_files:
    - name: server.yaml
      contents: |
        log_level: trace
        listener:
          host: 0.0.0.0
          port: 3309
        cluster:
          standby_remotes:
          - name: standby
            remote_url_template: http://localhost:3852/{database}
          bootstrap_role: primary
          bootstrap_epoch: 10
          remotesapi:
            port: 3851
    server:
      args: ["--config", "server.yaml"]
      port: 3309
  - name: server2
    repos:
    - name: repo1
      with_remotes:
      - name: standby
        url: http://localhost:3851/repo1
    - name: repo2
      with_remotes:
      - name: standby
        url: http://localhost:3851/repo2
    with_files:
    - name: server.yaml
      contents: |
        log_level: trace
        listener:
          host: 0.0.0.0
          port: 3310
        cluster:
          standby_remotes:
          - name: standby
            remote_url_template: http://localhost:3851/{database}
          bootstrap_role: primary
          bootstrap_epoch: 10
          remotesapi:
            port: 3852
    server:
      args: ["--config", "server.yaml"]
      port: 3310
  connections:
  - on: server1
    retry_attempts: 100
    queries:
    - query: "SELECT @@GLOBAL.dolt_cluster_role,@@GLOBAL.dolt_cluster_role_epoch"
      result:
        columns: ["@@GLOBAL.dolt_cluster_role", "@@GLOBAL.dolt_cluster_role_epoch"]
        rows: [["detected_broken_config", "10"]]
    - exec: "use repo1"
    - exec: "create table more_vals (i int primary key)"
      error_match: "repo1 is read-only"
  - on: server2
    retry_attempts: 100
    queries:
    - query: "SELECT @@GLOBAL.dolt_cluster_role,@@GLOBAL.dolt_cluster_role_epoch"
      result:
        columns: ["@@GLOBAL.dolt_cluster_role", "@@GLOBAL.dolt_cluster_role_epoch"]
        rows: [["detected_broken_config", "10"]]
    - exec: "use repo1"
    - exec: "create table more_vals (i int primary key)"
      error_match: "repo1 is read-only"
- name: an older primary comes up, becomes a standby and does not overwrite newer primary
  multi_repos:
  - name: server1
    repos:
    - name: repo1
      with_remotes:
      - name: standby
        url: http://localhost:3852/repo1
    - name: repo2
      with_remotes:
      - name: standby
        url: http://localhost:3852/repo2
    with_files:
    - name: preserver.yaml
      contents: |
        log_level: trace
        listener:
          host: 0.0.0.0
          port: 3309
    - name: server.yaml
      contents: |
        log_level: trace
        listener:
          host: 0.0.0.0
          port: 3309
        cluster:
          standby_remotes:
          - name: standby
            remote_url_template: http://localhost:3852/{database}
          bootstrap_role: primary
          bootstrap_epoch: 15
          remotesapi:
            port: 3851
    server:
      args: ["--config", "preserver.yaml"]
      port: 3309
  - name: server2
    repos:
    - name: repo1
      with_remotes:
      - name: standby
        url: http://localhost:3851/repo1
    - name: repo2
      with_remotes:
      - name: standby
        url: http://localhost:3851/repo2
    with_files:
    - name: preserver.yaml
      contents: |
        log_level: trace
        listener:
          host: 0.0.0.0
          port: 3310
    - name: server.yaml
      contents: |
        log_level: trace
        listener:
          host: 0.0.0.0
          port: 3310
        cluster:
          standby_remotes:
          - name: standby
            remote_url_template: http://localhost:3851/{database}
          bootstrap_role: primary
          bootstrap_epoch: 10
          remotesapi:
            port: 3852
    server:
      args: ["--config", "preserver.yaml"]
      port: 3310
  connections:
  - on: server1
    queries:
    - exec: 'use repo1'
    - exec: 'create table vals (i int primary key)'
    - exec: 'insert into vals values (1),(2),(3),(4),(5),(6),(7),(8),(9),(10)'
  - on: server2
    queries:
    - exec: 'use repo1'
    - exec: 'create table vals (i int primary key)'
    - exec: 'insert into vals values (1),(2),(3),(4),(5)'
  - on: server1
    restart_server:
      args: ["--config", "server.yaml"]
  - on: server1
  - on: server2
    restart_server:
      args: ["--config", "server.yaml"]
  - on: server1
    queries:
    - query: "select `database`, standby_remote, role, epoch, replication_lag_millis, current_error from dolt_cluster.dolt_cluster_status order by `database` asc"
      result:
        columns: ["database","standby_remote","role","epoch","replication_lag_millis","current_error"]
        rows:
        - ["repo1","standby","primary","15","0","NULL"]
        - ["repo2","standby","primary","15","0","NULL"]
      retry_attempts: 100
    - query: "SELECT count(*) FROM repo1.vals"
      result:
        columns: ["count(*)"]
        rows: [["10"]]
  - on: server2
    queries:
    - query: "SELECT @@GLOBAL.dolt_cluster_role,@@GLOBAL.dolt_cluster_role_epoch"
      result:
        columns: ["@@GLOBAL.dolt_cluster_role", "@@GLOBAL.dolt_cluster_role_epoch"]
        rows: [["standby", "15"]]
    - query: "SELECT count(*) FROM repo1.vals"
      result:
        columns: ["count(*)"]
        rows: [["10"]]
- name: a newer primary comes up, old primary becomes a standby has its state overwritten
  multi_repos:
  - name: server1
    repos:
    - name: repo1
      with_remotes:
      - name: standby
        url: http://localhost:3852/repo1
    - name: repo2
      with_remotes:
      - name: standby
        url: http://localhost:3852/repo2
    with_files:
    - name: preserver.yaml
      contents: |
        log_level: trace
        listener:
          host: 0.0.0.0
          port: 3309
    - name: server.yaml
      contents: |
        log_level: trace
        listener:
          host: 0.0.0.0
          port: 3309
        cluster:
          standby_remotes:
          - name: standby
            remote_url_template: http://localhost:3852/{database}
          bootstrap_role: primary
          bootstrap_epoch: 10
          remotesapi:
            port: 3851
    server:
      args: ["--config", "preserver.yaml"]
      port: 3309
  - name: server2
    repos:
    - name: repo1
      with_remotes:
      - name: standby
        url: http://localhost:3851/repo1
    - name: repo2
      with_remotes:
      - name: standby
        url: http://localhost:3851/repo2
    with_files:
    - name: preserver.yaml
      contents: |
        log_level: trace
        listener:
          host: 0.0.0.0
          port: 3310
    - name: server.yaml
      contents: |
        log_level: trace
        listener:
          host: 0.0.0.0
          port: 3310
        cluster:
          standby_remotes:
          - name: standby
            remote_url_template: http://localhost:3851/{database}
          bootstrap_role: primary
          bootstrap_epoch: 15
          remotesapi:
            port: 3852
    server:
      args: ["--config", "preserver.yaml"]
      port: 3310
  connections:
  - on: server1
    queries:
    - exec: 'use repo1'
    - exec: 'create table vals (i int primary key)'
    - exec: 'insert into vals values (1),(2),(3),(4),(5),(6),(7),(8),(9),(10)'
  - on: server2
    queries:
    - exec: 'use repo1'
    - exec: 'create table vals (i int primary key)'
    - exec: 'insert into vals values (1),(2),(3),(4),(5)'
  - on: server1
    restart_server:
      args: ["--config", "server.yaml"]
  - on: server1
    queries:
    - query: "SELECT count(*) FROM repo1.vals"
      result:
        columns: ["count(*)"]
        rows: [["10"]]
  - on: server2
    restart_server:
      args: ["--config", "server.yaml"]
  - on: server2
    queries:
    - query: "select `database`, standby_remote, role, epoch, replication_lag_millis, current_error from dolt_cluster.dolt_cluster_status order by `database` asc"
      result:
        columns: ["database","standby_remote","role","epoch","replication_lag_millis","current_error"]
        rows:
        - ["repo1","standby","primary","15","0","NULL"]
        - ["repo2","standby","primary","15","0","NULL"]
      retry_attempts: 100
    - query: "SELECT count(*) FROM repo1.vals"
      result:
        columns: ["count(*)"]
        rows: [["5"]]
  - on: server1
    queries:
    - query: "SELECT @@GLOBAL.dolt_cluster_role,@@GLOBAL.dolt_cluster_role_epoch"
      result:
        columns: ["@@GLOBAL.dolt_cluster_role", "@@GLOBAL.dolt_cluster_role_epoch"]
        rows: [["standby", "15"]]
    - query: "SELECT count(*) FROM repo1.vals"
      result:
        columns: ["count(*)"]
        rows: [["5"]]
- name: graceful primary to standby transition without the standby up fails
  multi_repos:
  - name: server1
    repos:
    - name: repo1
      with_remotes:
      - name: standby
        url: http://localhost:3852/repo1
    - name: repo2
      with_remotes:
      - name: standby
        url: http://localhost:3852/repo2
    with_files:
    - name: server.yaml
      contents: |
        log_level: trace
        listener:
          host: 0.0.0.0
          port: 3309
        cluster:
          standby_remotes:
          - name: standby
            remote_url_template: http://localhost:3852/{database}
          bootstrap_role: primary
          bootstrap_epoch: 10
          remotesapi:
            port: 3851
    server:
      args: ["--config", "server.yaml"]
      port: 3309
  connections:
  - on: server1
    queries:
    - exec: "use repo1"
    - query: "call dolt_assume_cluster_role('standby', '11')"
      error_match: failed to transition from primary to standby gracefully
    - exec: "create table vals (i int primary key)"
    - exec: "insert into vals values (0)"
- name: dolt_cluster_transition_to_standby
  multi_repos:
  - name: server1
    with_files:
    - name: server.yaml
      contents: |
        log_level: trace
        listener:
          host: 0.0.0.0
          port: 3309
        cluster:
          standby_remotes:
          - name: standby
            remote_url_template: http://localhost:3852/{database}
          bootstrap_role: primary
          bootstrap_epoch: 1
          remotesapi:
            port: 3851
    server:
      args: ["--config", "server.yaml"]
      port: 3309
  - name: server2
    with_files:
    - name: server.yaml
      contents: |
        log_level: trace
        listener:
          host: 0.0.0.0
          port: 3310
        cluster:
          standby_remotes:
          - name: standby
            remote_url_template: http://localhost:3851/{database}
          bootstrap_role: standby
          bootstrap_epoch: 1
          remotesapi:
            port: 3852
    server:
      args: ["--config", "server.yaml"]
      port: 3310
  connections:
  - on: server1
    queries:
    - exec: 'create database repo1'
    - exec: "use repo1"
    - exec: 'create table vals (i int primary key)'
    - exec: 'insert into vals values (0),(1),(2),(3),(4)'
    - query: "call dolt_cluster_transition_to_standby('2', '1')"
      result:
        columns: ["caught_up", "database", "remote", "remote_url"]
        rows: [["1", "repo1", "standby", "http://localhost:3852/repo1"]]
- name: dolt_cluster_transition_to_standby too many standbys provided
  multi_repos:
  - name: server1
    with_files:
    - name: server.yaml
      contents: |
        log_level: trace
        listener:
          host: 0.0.0.0
          port: 3309
        cluster:
          standby_remotes:
          - name: standby
            remote_url_template: http://localhost:3852/{database}
          bootstrap_role: primary
          bootstrap_epoch: 1
          remotesapi:
            port: 3851
    server:
      args: ["--config", "server.yaml"]
      port: 3309
  - name: server2
    with_files:
    - name: server.yaml
      contents: |
        log_level: trace
        listener:
          host: 0.0.0.0
          port: 3310
        cluster:
          standby_remotes:
          - name: standby
            remote_url_template: http://localhost:3851/{database}
          bootstrap_role: standby
          bootstrap_epoch: 1
          remotesapi:
            port: 3852
    server:
      args: ["--config", "server.yaml"]
      port: 3310
  connections:
  - on: server1
    queries:
    - exec: 'create database repo1'
    - exec: "use repo1"
    - exec: 'create table vals (i int primary key)'
    - exec: 'insert into vals values (0),(1),(2),(3),(4)'
    - query: "call dolt_cluster_transition_to_standby('2', '2')"
      error_match: failed to transition from primary to standby gracefully; could not ensure 2 replicas were caught up on all 1 databases. Only caught up 1 standbys fully.
- name: create new database, primary replicates to standby, fails over, new primary replicates to standby, fails over, new primary has all writes
  multi_repos:
  - name: server1
    with_files:
    - name: server.yaml
      contents: |
        log_level: trace
        listener:
          host: 0.0.0.0
          port: 3309
        cluster:
          standby_remotes:
          - name: standby
            remote_url_template: http://localhost:3852/{database}
          bootstrap_role: primary
          bootstrap_epoch: 1
          remotesapi:
            port: 3851
    server:
      args: ["--config", "server.yaml"]
      port: 3309
  - name: server2
    with_files:
    - name: server.yaml
      contents: |
        log_level: trace
        listener:
          host: 0.0.0.0
          port: 3310
        cluster:
          standby_remotes:
          - name: standby
            remote_url_template: http://localhost:3851/{database}
          bootstrap_role: standby
          bootstrap_epoch: 1
          remotesapi:
            port: 3852
    server:
      args: ["--config", "server.yaml"]
      port: 3310
  connections:
  - on: server1
    queries:
    - exec: 'create database repo1'
    - exec: 'use repo1'
    - exec: 'create table vals (i int primary key)'
    - exec: 'insert into vals values (0),(1),(2),(3),(4)'
    - query: "call dolt_assume_cluster_role('standby', 2)"
      result:
        columns: ["status"]
        rows: [["0"]]
  - on: server2
    queries:
    - exec: 'use repo1'
    - query: "select count(*) from vals"
      result:
        columns: ["count(*)"]
        rows: [["5"]]
    - query: "call dolt_assume_cluster_role('primary', 2)"
      result:
        columns: ["status"]
        rows: [["0"]]
  - on: server2
    queries:
    - exec: 'use repo1'
    - exec: 'insert into vals values (5),(6),(7),(8),(9)'
    - query: "call dolt_assume_cluster_role('standby', 3)"
      result:
        columns: ["status"]
        rows: [["0"]]
  - on: server1
    queries:
    - exec: 'use repo1'
    - query: "select count(*) from vals"
      result:
        columns: ["count(*)"]
        rows: [["10"]]
    - query: "call dolt_assume_cluster_role('primary', 3)"
      result:
        columns: ["status"]
        rows: [["0"]]
  - on: server1
    queries:
    - exec: 'use repo1'
    - exec: 'insert into vals values (10),(11),(12),(13),(14)'
    - query: "select count(*) from vals"
      result:
        columns: ["count(*)"]
        rows: [["15"]]
- name: last_updated heartbeats
  multi_repos:
  - name: server1
    with_files:
    - name: server.yaml
      contents: |
        log_level: trace
        listener:
          host: 0.0.0.0
          port: 3309
        cluster:
          standby_remotes:
          - name: standby
            remote_url_template: http://localhost:3852/{database}
          bootstrap_role: primary
          bootstrap_epoch: 1
          remotesapi:
            port: 3851
    server:
      args: ["--config", "server.yaml"]
      port: 3309
  - name: server2
    with_files:
    - name: server.yaml
      contents: |
        log_level: trace
        listener:
          host: 0.0.0.0
          port: 3310
        cluster:
          standby_remotes:
          - name: standby
            remote_url_template: http://localhost:3851/{database}
          bootstrap_role: standby
          bootstrap_epoch: 1
          remotesapi:
            port: 3852
    server:
      args: ["--config", "server.yaml"]
      port: 3310
  connections:
  - on: server1
    queries:
    - exec: 'create database repo1'
    - query: "call dolt_assume_cluster_role('standby', 2)"
      result:
        columns: ["status"]
        rows: [["0"]]
  - on: server1
    queries:
    - query: "call dolt_assume_cluster_role('primary', 3)"
      result:
        columns: ["status"]
        rows: [["0"]]
  - on: server2
    queries:
    - query: "SELECT TIMESTAMPDIFF(SECOND, CONVERT_TZ(last_update, 'GMT', @@GLOBAL.time_zone), NOW()) < 5 AS within_threshold FROM dolt_cluster.dolt_cluster_status;"
      result:
        columns: ["within_threshold"]
        rows: [["1"]]
    - query: "SELECT SLEEP(5)"
      result:
        columns: ["SLEEP(5)"]
        rows: [["0"]]
    - query: "SELECT TIMESTAMPDIFF(SECOND, CONVERT_TZ(last_update, 'GMT', @@GLOBAL.time_zone), NOW()) < 5 AS within_threshold FROM dolt_cluster.dolt_cluster_status;"
      result:
        columns: ["within_threshold"]
        rows: [["1"]]
- name: create new database, clone a database, primary replicates to standby, standby has both databases
  multi_repos:
  - name: server1
    with_files:
    - name: server.yaml
      contents: |
        log_level: trace
        listener:
          host: 0.0.0.0
          port: 3309
        cluster:
          standby_remotes:
          - name: standby
            remote_url_template: http://localhost:3852/{database}
          bootstrap_role: primary
          bootstrap_epoch: 1
          remotesapi:
            port: 3851
    server:
      args: ["--config", "server.yaml"]
      port: 3309
  - name: server2
    with_files:
    - name: server.yaml
      contents: |
        log_level: trace
        listener:
          host: 0.0.0.0
          port: 3310
        cluster:
          standby_remotes:
          - name: standby
            remote_url_template: http://localhost:3851/{database}
          bootstrap_role: standby
          bootstrap_epoch: 1
          remotesapi:
            port: 3852
    server:
      args: ["--config", "server.yaml"]
      port: 3310
  connections:
  - on: server1
    queries:
    - exec: 'create database repo1'
    - exec: 'use repo1'
    - exec: 'create table vals (i int primary key)'
    - exec: 'insert into vals values (0),(1),(2),(3),(4)'
    - exec: 'call dolt_commit("-Am", "create a commit")'
    - exec: 'call dolt_remote("add", "origin", "file://my_remote/")'
    - exec: 'call dolt_push("origin", "main:main")'
    - exec: 'call dolt_clone("file://repo1/my_remote", "repo_cloned")'
    - query: "call dolt_assume_cluster_role('standby', 2)"
      result:
        columns: ["status"]
        rows: [["0"]]
  - on: server2
    queries:
    - exec: 'use repo1'
    - query: "select count(*) from vals"
      result:
        columns: ["count(*)"]
        rows: [["5"]]
    - exec: 'use repo_cloned'
    - query: "select count(*) from vals"
      result:
        columns: ["count(*)"]
        rows: [["5"]]
- name: dolt_cluster_ack_writes_timeout_secs behavior
  multi_repos:
  - name: server1
    with_files:
    - name: server.yaml
      contents: |
        log_level: trace
        listener:
          host: 0.0.0.0
          port: 3309
        cluster:
          standby_remotes:
          - name: standby
            remote_url_template: http://localhost:3852/{database}
          bootstrap_role: primary
          bootstrap_epoch: 1
          remotesapi:
            port: 3851
    server:
      args: ["--config", "server.yaml"]
      port: 3309
  - name: server2
    with_files:
    - name: server.yaml
      contents: |
        log_level: trace
        listener:
          host: 0.0.0.0
          port: 3310
        cluster:
          standby_remotes:
          - name: standby
            remote_url_template: http://localhost:3851/{database}
          bootstrap_role: standby
          bootstrap_epoch: 1
          remotesapi:
            port: 3852
    server:
      args: ["--config", "server.yaml"]
      port: 3310
  # This test writes new commits on the primary and quickly checks for them on
  # the secondary. If dolt_cluster_ack_writes_timeout_secs is working as
  # intended, the new writes will always be present.
  connections:
  - on: server1
    queries:
    - exec: 'SET @@PERSIST.dolt_cluster_ack_writes_timeout_secs = 10'
    - exec: 'CREATE DATABASE repo1'
    - exec: 'USE repo1'
    - exec: 'CREATE TABLE vals (i INT PRIMARY KEY)'
  - on: server2
    queries:
    - exec: 'USE repo1'
    - query: "SHOW TABLES"
      result:
        columns: ["Tables_in_repo1"]
        rows: [["vals"]]
  - on: server1
    queries:
    - exec: 'USE repo1'
    - exec: 'INSERT INTO vals VALUES (0),(1),(2),(3),(4)'
  - on: server2
    queries:
    - exec: 'USE repo1'
    - query: 'SELECT COUNT(*) FROM vals'
      result:
        columns: ["COUNT(*)"]
        rows: [["5"]]
  - on: server1
    queries:
    - exec: 'USE repo1'
    - exec: 'INSERT INTO vals VALUES (5),(6),(7),(8),(9)'
  - on: server2
    queries:
    - exec: 'USE repo1'
    - query: 'SELECT COUNT(*) FROM vals'
      result:
        columns: ["COUNT(*)"]
        rows: [["10"]]
  # Restart both servers to test the behavior of the persisted variable.
  - on: server1
    restart_server: {}
  - on: server2
    restart_server: {}
  - on: server1
    queries:
    - exec: 'USE repo1'
    - exec: 'INSERT INTO vals VALUES (10),(11),(12),(13),(14)'
  - on: server2
    queries:
    - exec: 'USE repo1'
    - query: 'SELECT COUNT(*) FROM vals'
      result:
        columns: ["COUNT(*)"]
        rows: [["15"]]
  - on: server1
    queries:
    - exec: 'USE repo1'
    - exec: 'INSERT INTO vals VALUES (15),(16),(17),(18),(19)'
  - on: server2
    queries:
    - exec: 'USE repo1'
    - query: 'SELECT COUNT(*) FROM vals'
      result:
        columns: ["COUNT(*)"]
        rows: [["20"]]
   # Assert that branch creation and deletion also blocks on replication.
  - on: server1
    queries:
    - exec: 'USE repo1'
    - exec: 'CALL DOLT_BRANCH("new_branch")'
  - on: server2
    queries:
    - exec: 'USE repo1'
    - query: 'SELECT COUNT(*) FROM dolt_branches'
      result:
        columns: ["COUNT(*)"]
        rows: [["2"]]
  - on: server1
    queries:
    - exec: 'USE repo1'
    - exec: 'CALL DOLT_BRANCH("-d", "new_branch")'
  - on: server2
    queries:
    - exec: 'USE repo1'
    - query: 'SELECT COUNT(*) FROM dolt_branches'
      result:
        columns: ["COUNT(*)"]
        rows: [["1"]]
  - on: server1
    queries:
    - exec: 'USE repo1'
    - exec: 'CALL DOLT_BRANCH("new_branch")'
  - on: server2
    queries:
    - exec: 'USE repo1'
    - query: 'SELECT COUNT(*) FROM dolt_branches'
      result:
        columns: ["COUNT(*)"]
        rows: [["2"]]
  - on: server1
    queries:
    - exec: 'USE repo1'
    - exec: 'CALL DOLT_BRANCH("-d", "new_branch")'
  - on: server2
    queries:
    - exec: 'USE repo1'
    - query: 'SELECT COUNT(*) FROM dolt_branches'
      result:
        columns: ["COUNT(*)"]
        rows: [["1"]]
- name: call dolt checkout
  multi_repos:
  - name: server1
    with_files:
    - name: server.yaml
      contents: |
        log_level: trace
        listener:
          host: 0.0.0.0
          port: 3309
        cluster:
          standby_remotes:
          - name: standby
            remote_url_template: http://localhost:3852/{database}
          bootstrap_role: primary
          bootstrap_epoch: 1
          remotesapi:
            port: 3851
    server:
      args: ["--config", "server.yaml"]
      port: 3309
  connections:
  - on: server1
    queries:
    - exec: 'create database repo1'
    - exec: 'use repo1'
    - exec: 'call dolt_branch("-c", "main", "new_branch_name")'
  - on: server1
    queries:
    - exec: 'use repo1'
    - exec: 'call dolt_checkout("new_branch_name")'
- name: call dolt gc
  multi_repos:
  - name: server1
    with_files:
    - name: server.yaml
      contents: |
        log_level: trace
        listener:
          host: 0.0.0.0
          port: 3309
        cluster:
          standby_remotes:
          - name: standby
            remote_url_template: http://localhost:3852/{database}
          bootstrap_role: primary
          bootstrap_epoch: 1
          remotesapi:
            port: 3851
    server:
      args: ["--config", "server.yaml"]
      port: 3309
  - name: server2
    with_files:
    - name: server.yaml
      contents: |
        log_level: trace
        listener:
          host: 0.0.0.0
          port: 3310
        cluster:
          standby_remotes:
          - name: standby
            remote_url_template: http://localhost:3851/{database}
          bootstrap_role: standby
          bootstrap_epoch: 1
          remotesapi:
            port: 3852
    server:
      args: ["--config", "server.yaml"]
      port: 3310
  connections:
  - on: server1
    queries:
    - exec: 'create database repo1'
    - exec: 'use repo1'
    - exec: 'create table vals (id int primary key, val int)'
    - exec: 'insert into vals values (1,1)'
    - exec: 'insert into vals values (2,2)'
    - exec: 'insert into vals values (3,3)'
    - exec: 'insert into vals values (4,4)'
    - exec: 'call dolt_gc()'
    - exec: 'select * from vals'
      error_match: "this connection can no longer be used"
  - on: server1
    queries:
    - query: "select `database`, standby_remote, role, epoch, replication_lag_millis, current_error from dolt_cluster.dolt_cluster_status order by `database` asc"
      result:
        columns: ["database","standby_remote","role","epoch","replication_lag_millis","current_error"]
        rows:
        - ["repo1","standby","primary","1","0","NULL"]
      retry_attempts: 100
  - on: server2
    queries:
    - exec: 'use repo1'
    - query: "select * from vals order by id asc"
      result:
        columns: ["id","val"]
        rows:
        - [1,1]
        - [2,2]
        - [3,3]
        - [4,4]
    - exec: 'call dolt_gc()'
      error_match: "must be the primary"
    - exec: 'call dolt_gc("--shallow")'
- name: dropped database is no longer present on replica
  multi_repos:
  - name: server1
    with_files:
    - name: server.yaml
      contents: |
        log_level: trace
        listener:
          host: 0.0.0.0
          port: 3309
        cluster:
          standby_remotes:
          - name: standby
            remote_url_template: http://localhost:3852/{database}
          bootstrap_role: primary
          bootstrap_epoch: 1
          remotesapi:
            port: 3851
    server:
      args: ["--config", "server.yaml"]
      port: 3309
  - name: server2
    with_files:
    - name: server.yaml
      contents: |
        log_level: trace
        listener:
          host: 0.0.0.0
          port: 3310
        cluster:
          standby_remotes:
          - name: standby
            remote_url_template: http://localhost:3851/{database}
          bootstrap_role: standby
          bootstrap_epoch: 1
          remotesapi:
            port: 3852
    server:
      args: ["--config", "server.yaml"]
      port: 3310
  connections:
  - on: server1
    queries:
    - exec: 'SET @@GLOBAL.dolt_cluster_ack_writes_timeout_secs = 10'
    - exec: 'create database repo1'
    - exec: 'use repo1'
    - exec: 'create table vals (i int primary key)'
    - exec: 'create database repo2'
    - exec: 'use repo2'
    - exec: 'create table vals (i int primary key)'
    - query: "select `database`, standby_remote, role, epoch, replication_lag_millis is not null as `replication_lag_millis`, current_error from dolt_cluster.dolt_cluster_status"
      result:
        columns: ["database","standby_remote","role","epoch","replication_lag_millis","current_error"]
        rows:
        - ["repo1", "standby", "primary", "1", "1", "NULL"]
        - ["repo2", "standby", "primary", "1", "1", "NULL"]
    - exec: 'use repo1'
    - exec: 'drop database repo2'
    - exec: 'insert into vals values (0),(1),(2),(3),(4)'
    - query: 'show databases'
      result:
        columns: ["Database"]
        rows:
        - ["dolt_cluster"]
        - ["information_schema"]
        - ["mysql"]
        - ["repo1"]
    - query: "select `database`, standby_remote, role, epoch, replication_lag_millis is not null as `replication_lag_millis`, current_error from dolt_cluster.dolt_cluster_status"
      result:
        columns: ["database","standby_remote","role","epoch","replication_lag_millis","current_error"]
        rows:
        - ["repo1", "standby", "primary", "1", "1", "NULL"]
  - on: server2
    queries:
    - query: 'show databases'
      result:
        columns: ["Database"]
        rows:
        - ["dolt_cluster"]
        - ["information_schema"]
        - ["mysql"]
        - ["repo1"]
      retry_attempts: 100
    - query: "select `database`, standby_remote, role, epoch from dolt_cluster.dolt_cluster_status"
      result:
        columns: ["database","standby_remote","role","epoch",]
        rows:
        - ["repo1", "standby", "standby", "1"]
- name: dropped database recreated quiesces to expected state
  multi_repos:
  - name: server1
    with_files:
    - name: server.yaml
      contents: |
        log_level: trace
        listener:
          host: 0.0.0.0
          port: 3309
        cluster:
          standby_remotes:
          - name: standby
            remote_url_template: http://localhost:3852/{database}
          bootstrap_role: primary
          bootstrap_epoch: 1
          remotesapi:
            port: 3851
    server:
      args: ["--config", "server.yaml"]
      port: 3309
  - name: server2
    with_files:
    - name: server.yaml
      contents: |
        log_level: trace
        listener:
          host: 0.0.0.0
          port: 3310
        cluster:
          standby_remotes:
          - name: standby
            remote_url_template: http://localhost:3851/{database}
          bootstrap_role: standby
          bootstrap_epoch: 1
          remotesapi:
            port: 3852
    server:
      args: ["--config", "server.yaml"]
      port: 3310
  connections:
  - on: server1
    queries:
    - exec: 'SET @@GLOBAL.dolt_cluster_ack_writes_timeout_secs = 10'
    - exec: 'create database repo1'
    - exec: 'use repo1'
    - exec: 'create table vals (a int)'
    - exec: 'use mysql'
    - exec: 'drop database repo1'
    - exec: 'create database repo1'
    - exec: 'use repo1'
    - exec: 'create table vals (b int)'
    - exec: 'use mysql'
    - exec: 'drop database repo1'
    - exec: 'create database repo1'
    - exec: 'use repo1'
    - exec: 'create table vals (c int)'
    - exec: 'use mysql'
    - exec: 'drop database repo1'
    - query: "select `database`, standby_remote, role, epoch, replication_lag_millis is not null as `replication_lag_millis`, current_error from dolt_cluster.dolt_cluster_status"
      result:
        columns: ["database","standby_remote","role","epoch","replication_lag_millis","current_error"]
        rows: []
  - on: server2
    queries:
    - query: 'show databases'
      result:
        columns: ["Database"]
        rows:
        - ["dolt_cluster"]
        - ["information_schema"]
        - ["mysql"]
      retry_attempts: 100
    - query: "select `database`, standby_remote, role, epoch from dolt_cluster.dolt_cluster_status"
      result:
        columns: ["database","standby_remote","role","epoch",]
        rows: []
  - on: server1
    queries:
    - exec: 'create database repo1'
    - exec: 'use repo1'
    - exec: 'create table vals (d int)'
  - on: server2
    queries:
    - query: 'show databases'
      result:
        columns: ["Database"]
        rows:
        - ["dolt_cluster"]
        - ["information_schema"]
        - ["mysql"]
        - ["repo1"]
    - exec: 'use repo1'
    - query: "select d from vals"
      result:
<<<<<<< HEAD
        columns: ["database","standby_remote","role","epoch",]
        rows:
        - ["repo1", "standby", "standby", "1"]
- name: undropped database on primary is replicated to standby
  multi_repos:
  - name: server1
    with_files:
    - name: server.yaml
      contents: |
        log_level: trace
        listener:
          host: 0.0.0.0
          port: 3309
        cluster:
          standby_remotes:
          - name: standby
            remote_url_template: http://localhost:3852/{database}
          bootstrap_role: primary
          bootstrap_epoch: 1
          remotesapi:
            port: 3851
    server:
      args: ["--config", "server.yaml"]
      port: 3309
  - name: server2
    with_files:
    - name: server.yaml
      contents: |
        log_level: trace
        listener:
          host: 0.0.0.0
          port: 3310
        cluster:
          standby_remotes:
          - name: standby
            remote_url_template: http://localhost:3851/{database}
          bootstrap_role: standby
          bootstrap_epoch: 1
          remotesapi:
            port: 3852
    server:
      args: ["--config", "server.yaml"]
      port: 3310
  connections:
  - on: server1
    queries:
    - exec: 'SET @@GLOBAL.dolt_cluster_ack_writes_timeout_secs = 10'
    - exec: 'create database repo1'
    - exec: 'create database droppedrepo'
    - exec: 'use droppedrepo'
    - exec: 'create table vals (i int primary key)'
    - exec: 'use repo1'
    - exec: 'drop database droppedrepo'
    - exec: 'create table vals (i int primary key)'
  - on: server2
    queries:
    - exec: 'use repo1'
    - exec: 'call dolt_undrop("droppedrepo")'
      error_match: "database server is set to read only mode"
  - on: server1
    queries:
    - exec: 'use repo1'
    - exec: 'call dolt_undrop("droppedrepo")'
    - exec: 'use droppedrepo'
    - exec: 'insert into vals values (0),(1),(2)'
  - on: server2
    queries:
    - exec: 'use droppedrepo'
    - query: 'select count(*) as cnt from vals'
      result:
        columns: ["cnt"]
        rows: [["3"]]
=======
        columns: ["d"]
        rows: []
>>>>>>> 68a771bb
<|MERGE_RESOLUTION|>--- conflicted
+++ resolved
@@ -1505,6 +1505,75 @@
         columns: ["database","standby_remote","role","epoch",]
         rows:
         - ["repo1", "standby", "standby", "1"]
+- name: undropped database on primary is replicated to standby
+  multi_repos:
+  - name: server1
+    with_files:
+    - name: server.yaml
+      contents: |
+        log_level: trace
+        listener:
+          host: 0.0.0.0
+          port: 3309
+        cluster:
+          standby_remotes:
+          - name: standby
+            remote_url_template: http://localhost:3852/{database}
+          bootstrap_role: primary
+          bootstrap_epoch: 1
+          remotesapi:
+            port: 3851
+    server:
+      args: ["--config", "server.yaml"]
+      port: 3309
+  - name: server2
+    with_files:
+    - name: server.yaml
+      contents: |
+        log_level: trace
+        listener:
+          host: 0.0.0.0
+          port: 3310
+        cluster:
+          standby_remotes:
+          - name: standby
+            remote_url_template: http://localhost:3851/{database}
+          bootstrap_role: standby
+          bootstrap_epoch: 1
+          remotesapi:
+            port: 3852
+    server:
+      args: ["--config", "server.yaml"]
+      port: 3310
+  connections:
+  - on: server1
+    queries:
+    - exec: 'SET @@GLOBAL.dolt_cluster_ack_writes_timeout_secs = 10'
+    - exec: 'create database repo1'
+    - exec: 'create database droppedrepo'
+    - exec: 'use droppedrepo'
+    - exec: 'create table vals (i int primary key)'
+    - exec: 'use repo1'
+    - exec: 'drop database droppedrepo'
+    - exec: 'create table vals (i int primary key)'
+  - on: server2
+    queries:
+    - exec: 'use repo1'
+    - exec: 'call dolt_undrop("droppedrepo")'
+      error_match: "database server is set to read only mode"
+  - on: server1
+    queries:
+    - exec: 'use repo1'
+    - exec: 'call dolt_undrop("droppedrepo")'
+    - exec: 'use droppedrepo'
+    - exec: 'insert into vals values (0),(1),(2)'
+  - on: server2
+    queries:
+    - exec: 'use droppedrepo'
+    - query: 'select count(*) as cnt from vals'
+      result:
+        columns: ["cnt"]
+        rows: [["3"]]
 - name: dropped database recreated quiesces to expected state
   multi_repos:
   - name: server1
@@ -1600,80 +1669,5 @@
     - exec: 'use repo1'
     - query: "select d from vals"
       result:
-<<<<<<< HEAD
-        columns: ["database","standby_remote","role","epoch",]
-        rows:
-        - ["repo1", "standby", "standby", "1"]
-- name: undropped database on primary is replicated to standby
-  multi_repos:
-  - name: server1
-    with_files:
-    - name: server.yaml
-      contents: |
-        log_level: trace
-        listener:
-          host: 0.0.0.0
-          port: 3309
-        cluster:
-          standby_remotes:
-          - name: standby
-            remote_url_template: http://localhost:3852/{database}
-          bootstrap_role: primary
-          bootstrap_epoch: 1
-          remotesapi:
-            port: 3851
-    server:
-      args: ["--config", "server.yaml"]
-      port: 3309
-  - name: server2
-    with_files:
-    - name: server.yaml
-      contents: |
-        log_level: trace
-        listener:
-          host: 0.0.0.0
-          port: 3310
-        cluster:
-          standby_remotes:
-          - name: standby
-            remote_url_template: http://localhost:3851/{database}
-          bootstrap_role: standby
-          bootstrap_epoch: 1
-          remotesapi:
-            port: 3852
-    server:
-      args: ["--config", "server.yaml"]
-      port: 3310
-  connections:
-  - on: server1
-    queries:
-    - exec: 'SET @@GLOBAL.dolt_cluster_ack_writes_timeout_secs = 10'
-    - exec: 'create database repo1'
-    - exec: 'create database droppedrepo'
-    - exec: 'use droppedrepo'
-    - exec: 'create table vals (i int primary key)'
-    - exec: 'use repo1'
-    - exec: 'drop database droppedrepo'
-    - exec: 'create table vals (i int primary key)'
-  - on: server2
-    queries:
-    - exec: 'use repo1'
-    - exec: 'call dolt_undrop("droppedrepo")'
-      error_match: "database server is set to read only mode"
-  - on: server1
-    queries:
-    - exec: 'use repo1'
-    - exec: 'call dolt_undrop("droppedrepo")'
-    - exec: 'use droppedrepo'
-    - exec: 'insert into vals values (0),(1),(2)'
-  - on: server2
-    queries:
-    - exec: 'use droppedrepo'
-    - query: 'select count(*) as cnt from vals'
-      result:
-        columns: ["cnt"]
-        rows: [["3"]]
-=======
         columns: ["d"]
-        rows: []
->>>>>>> 68a771bb
+        rows: []